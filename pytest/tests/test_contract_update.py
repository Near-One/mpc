--- conflicted
+++ resolved
@@ -30,7 +30,6 @@
         2, 4, 1, contracts.load_mpc_contract())
     cluster.init_cluster(participants=mpc_nodes[:2], threshold=2)
     cluster.contract_state().print()
-<<<<<<< HEAD
     return cluster, mpc_nodes
 
 
@@ -65,16 +64,6 @@
     res = base64.b64decode(val).decode("utf-8")
     assert res == '"1.0.1"', res
     print(f"Deployed V1: {res}")
-=======
-    cluster.send_and_await_signature_requests(1)
-
-    public_key_extended = cluster.contract_state().keyset().keyset[0].key
-    # The public key in the state is encoded as a `PublicKeyExtended` struct.
-    # We need to extract the inner field which contains the public key.
-    public_key = public_key_extended["Secp256k1"]["near_public_key"]
-
-    return cluster, mpc_nodes, public_key
->>>>>>> 6f5f15e1
 
 
 def get_participants_from_near_config():
@@ -145,7 +134,10 @@
     # deploy V2, generate keys and update V2 to dummy contract
     cluster, mpc_nodes = deploy_and_init_v2()
     cluster.send_and_await_signature_requests(1)
-    public_key = cluster.contract_state().keyset().keyset[0].key
+    public_key_extended = cluster.contract_state().keyset().keyset[0].key
+    # The public key in the state is encoded as a `PublicKeyExtended` struct.
+    # We need to extract the inner field which contains the public key.
+    public_key = public_key_extended["Secp256k1"]["near_public_key"]
     migrate_from_v2_to_dummy(cluster)
 
     # kill nodes and change the contract account
