[package]
<<<<<<< HEAD
name = "devnet"
version = "0.1.1"
=======
name = "mpc-devnet"
version = "0.1.0"
>>>>>>> 162092d8
edition = "2021"
license = "MIT"

[dependencies]
anyhow = "1.0.97"
borsh = { version = "1.5.7", features = ["derive"] }
clap = { version = "4.5.31", features = ["derive"] }
flume = "0.11.1"
futures = "0.3.31"
hex = "0.4.3"
near-crypto = "0.28.0"
near-jsonrpc-client = "0.15.1"
near-jsonrpc-primitives = "0.28.0"
near-primitives = "0.28.0"
near-sdk = { version = "5.8.1" }
rand = "0.9.0"
reqwest = "0.12.12"
serde = { version = "1.0.218", features = ["derive"] }
serde_json = "1.0.140"
serde_yaml = "0.9.34"
tokio = { version = "1.43.0", features = ["full"] }
tokio-util = { version = "0.7.15" }

legacy-mpc-contract = { package = "mpc-contract", git = "https://github.com/Near-One/mpc/", rev = "1d4954dff28e8eb988fb7762eff414a602a2b124" }
mpc-contract = { path = "../libs/chain-signatures/contract", features = ["test-utils", "dev-utils"]}<|MERGE_RESOLUTION|>--- conflicted
+++ resolved
@@ -1,11 +1,6 @@
 [package]
-<<<<<<< HEAD
-name = "devnet"
+name = "mpc-devnet"
 version = "0.1.1"
-=======
-name = "mpc-devnet"
-version = "0.1.0"
->>>>>>> 162092d8
 edition = "2021"
 license = "MIT"
 
