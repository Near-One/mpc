--- conflicted
+++ resolved
@@ -9,7 +9,11 @@
 [dependencies]
 anyhow = "1"
 borsh = "1.5.0"
-near-sdk = { version = "5.2.1", features = ["legacy", "unit-testing"] }
+near-sdk = { version = "5.2.1", features = [
+    "legacy",
+    "unit-testing",
+    "unstable",
+] }
 serde = { version = "1", features = ["derive"] }
 serde_json = "1"
 schemars = "0.8"
@@ -20,22 +24,15 @@
     "arithmetic",
     "expose-field",
 ] }
-<<<<<<< HEAD
-=======
-crypto-shared = { git = "https://github.com/near-one/mpc", rev = "1d4954dff28e8eb988fb7762eff414a602a2b124", package = "crypto-shared" }
->>>>>>> fbd6bb6a
 near-gas = { version = "0.2.5", features = ["serde", "borsh", "schemars"] }
 near-account-id = "1"
 thiserror = "1"
-<<<<<<< HEAD
 sha3 = "0.10.8"
 subtle = "2.6.1"
 
 [target.'cfg(target_arch = "wasm32")'.dependencies]
 getrandom = { version = "0.2.12", features = ["custom"] }
 
-=======
->>>>>>> fbd6bb6a
 
 [dev-dependencies]
 rand = "0.8"
