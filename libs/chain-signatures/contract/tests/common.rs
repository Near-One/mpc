--- conflicted
+++ resolved
@@ -1,24 +1,17 @@
+use cait_sith::eddsa::KeygenOutput;
 use digest::{Digest, FixedOutput};
 use ecdsa::signature::Verifier;
+use frost_ed25519::{keys::SigningShare, Ed25519Group, Group, VerifyingKey};
 use k256::{
-<<<<<<< HEAD
-    elliptic_curve::{group::GroupEncoding, point::DecompressPoint as _, sec1::ToEncodedPoint},
-    AffinePoint, FieldBytes, Scalar, Secp256k1,
-=======
     elliptic_curve::{point::DecompressPoint as _, sec1::ToEncodedPoint, PrimeField},
     AffinePoint, FieldBytes, Scalar, Secp256k1, SecretKey,
->>>>>>> e8aa11e6
 };
+use mpc_contract::primitives::signature::{Payload, SignRequestArgs};
 use mpc_contract::{
     config::InitConfig,
     crypto_shared::{
-<<<<<<< HEAD
         derive_key_secp256k1, derive_tweak, edd25519_types, k256_types, kdf::check_ec_signature,
-        ScalarExt, SerializableAffinePoint, SerializableScalar, SignatureResponse,
-=======
-        derive_key_secp256k1, derive_tweak, k256_types, kdf::check_ec_signature,
         SerializableAffinePoint, SerializableScalar, SignatureResponse,
->>>>>>> e8aa11e6
     },
     primitives::{
         domain::{DomainConfig, DomainId, SignatureScheme},
@@ -29,10 +22,6 @@
     },
     update::UpdateId,
 };
-use mpc_contract::{
-    crypto_shared::kdf::derive_public_key_edwards_point_edd25519,
-    primitives::signature::{Payload, SignRequestArgs},
-};
 use near_crypto::KeyType;
 use near_sdk::log;
 use near_workspaces::{
@@ -41,8 +30,9 @@
     types::{AccountId, NearToken},
     Account, Contract, Worker,
 };
+use rand::rngs::OsRng;
 use sha2::Sha256;
-use signature::{DigestSigner, SignerMut};
+use signature::DigestSigner;
 use std::str::FromStr;
 
 pub const CONTRACT_FILE_PATH: &str = "../target/wasm32-unknown-unknown/release/mpc_contract.wasm";
@@ -183,24 +173,25 @@
 
 pub async fn init_env_edd25519(
     num_domains: usize,
-) -> (
-    Worker<Sandbox>,
-    Contract,
-    Vec<Account>,
-    Vec<ed25519_dalek::SigningKey>,
-) {
+) -> (Worker<Sandbox>, Contract, Vec<Account>, Vec<KeygenOutput>) {
     let mut public_keys = Vec::new();
     let mut secret_keys = Vec::new();
     for _ in 0..num_domains {
-        let mut rand = rand::thread_rng();
-        let signing_key_eddsa = ed25519_dalek::SigningKey::generate(&mut rand);
-        let pk = signing_key_eddsa.verifying_key().as_bytes().clone();
+        let scalar = curve25519_dalek::Scalar::random(&mut OsRng);
+        let private_share = SigningShare::new(scalar);
+        let public_key_element = Ed25519Group::generator() * scalar;
+        let public_key = VerifyingKey::new(public_key_element);
+
+        let keygen_output = KeygenOutput {
+            private_share,
+            public_key,
+        };
 
         public_keys.push(near_crypto::PublicKey::ED25519(
-            near_crypto::ED25519PublicKey::from(pk),
+            near_crypto::ED25519PublicKey::from(public_key.to_element().compress().to_bytes()),
         ));
 
-        secret_keys.push(signing_key_eddsa);
+        secret_keys.push(keygen_output);
     }
     let (worker, contract, accounts) = init_with_candidates(public_keys).await;
 
@@ -217,25 +208,21 @@
     (digest, payload_hash)
 }
 
-<<<<<<< HEAD
 pub fn derive_secret_key_secp256k1(secret_key: &k256::SecretKey, tweak: &Tweak) -> k256::SecretKey {
-    let tweak = Scalar::from_non_biased(tweak.as_bytes());
-    k256::SecretKey::new((tweak + secret_key.to_nonzero_scalar().as_ref()).into())
-}
-
-fn derive_secret_key_ed25519(
-    secret_key: &ed25519_dalek::SigningKey,
-    tweak: &Tweak,
-) -> ed25519_dalek::SigningKey {
-    let sk_scalar = secret_key.to_scalar();
-    let tweak_scalar = curve25519_dalek::scalar::Scalar::from_bytes_mod_order(tweak.as_bytes());
-    let derived_scalar = sk_scalar + tweak_scalar;
-    ed25519_dalek::SigningKey::from_bytes(&derived_scalar.to_bytes())
-=======
-pub fn derive_secret_key(secret_key: &SecretKey, tweak: &Tweak) -> SecretKey {
     let tweak = Scalar::from_repr(tweak.as_bytes().into()).unwrap();
     SecretKey::new((tweak + secret_key.to_nonzero_scalar().as_ref()).into())
->>>>>>> e8aa11e6
+}
+
+pub fn derive_secret_key_ed25519(secret_key: &KeygenOutput, tweak: &Tweak) -> KeygenOutput {
+    let tweak = curve25519_dalek::Scalar::from_bytes_mod_order(tweak.as_bytes());
+    let private_share = SigningShare::new(secret_key.private_share.to_scalar() + tweak);
+    let public_key =
+        VerifyingKey::new(secret_key.public_key.to_element() + Ed25519Group::generator() * tweak);
+
+    KeygenOutput {
+        private_share,
+        public_key,
+    }
 }
 
 pub async fn create_response(
@@ -248,13 +235,8 @@
     let pk = sk.public_key();
 
     let tweak = derive_tweak(predecessor_id, path);
-<<<<<<< HEAD
     let derived_sk = derive_secret_key_secp256k1(sk, &tweak);
-    let derived_pk = derive_key_secp256k1(&pk.into(), &tweak);
-=======
-    let derived_sk = derive_secret_key(sk, &tweak);
     let derived_pk = derive_key_secp256k1(&pk.into(), &tweak).unwrap();
->>>>>>> e8aa11e6
     let signing_key = k256::ecdsa::SigningKey::from(&derived_sk);
     let verifying_key =
         k256::ecdsa::VerifyingKey::from(&k256::PublicKey::from_affine(derived_pk).unwrap());
@@ -295,29 +277,10 @@
     predecessor_id: &AccountId,
     msg: &str,
     path: &str,
-    signing_key: &ed25519_dalek::SigningKey,
+    signing_key: &KeygenOutput,
 ) -> (Payload, SignatureRequest, SignatureResponse) {
     let tweak = derive_tweak(predecessor_id, path);
-    let mut derived_sk = derive_secret_key_ed25519(signing_key, &tweak);
-
-    // // Sanity checks of derived test key.
-    // {
-    //     let public_key_edwards_point =
-    //         curve25519_dalek::EdwardsPoint::from_bytes(signing_key.verifying_key().as_bytes())
-    //             .unwrap();
-
-    //     let derived_public_key_edwards_point =
-    //         derive_public_key_edwards_point_edd25519(&public_key_edwards_point, &tweak);
-
-    //     let public_key_edwards_point_from_derived_signing_key =
-    //         curve25519_dalek::EdwardsPoint::from_bytes(derived_sk.verifying_key().as_bytes())
-    //             .unwrap();
-
-    //     assert_eq!(
-    //         public_key_edwards_point_from_derived_signing_key,
-    //         derived_public_key_edwards_point
-    //     );
-    // }
+    let derived_signing_key = derive_secret_key_ed25519(signing_key, &tweak);
 
     let payload: [u8; 32] = {
         let mut hasher = Sha256::new();
@@ -325,7 +288,17 @@
         hasher.clone().finalize().into()
     };
 
-    let signature = derived_sk.sign(&payload).to_bytes();
+    let derived_signing_key =
+        frost_ed25519::SigningKey::from_scalar(derived_signing_key.private_share.to_scalar())
+            .unwrap();
+
+    let signature = derived_signing_key
+        .sign(OsRng, &payload)
+        .serialize()
+        .unwrap()
+        .try_into()
+        .unwrap();
+
     let bytes = Bytes::new(payload.into()).unwrap();
     let payload = Payload::Eddsa(bytes);
 
