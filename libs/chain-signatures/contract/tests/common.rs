--- conflicted
+++ resolved
@@ -6,7 +6,6 @@
     elliptic_curve::{point::DecompressPoint as _, sec1::ToEncodedPoint, PrimeField},
     AffinePoint, FieldBytes, Scalar, Secp256k1, SecretKey,
 };
-use mpc_contract::primitives::signature::{Payload, SignRequestArgs};
 use mpc_contract::{
     config::InitConfig,
     crypto_shared::{
@@ -21,6 +20,10 @@
         thresholds::{Threshold, ThresholdParameters},
     },
     update::UpdateId,
+};
+use mpc_contract::{
+    crypto_shared::k256_types::SerializableAffinePoint,
+    primitives::signature::{Payload, SignRequestArgs},
 };
 use near_crypto::KeyType;
 use near_sdk::log;
@@ -262,15 +265,10 @@
         panic!("unable to use recovery id of 0 or 1");
     };
 
-<<<<<<< HEAD
-    let respond_resp = SignatureResponse::Secp256k1(k256_types::SignatureResponse {
-        big_r,
-=======
     let respond_resp = SignatureResponse::Secp256k1(k256_types::Signature {
         big_r: SerializableAffinePoint {
             affine_point: big_r,
         },
->>>>>>> 0e824f7a
         s: SerializableScalar { scalar: s },
         recovery_id,
     });
