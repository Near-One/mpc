use super::key_event::KeyEvent;
use super::running::RunningContractState;
use crate::errors::Error;
<<<<<<< HEAD
use crate::primitives::key_state::{EpochId, KeyEventId, KeyForDomain, Keyset};
use crate::primitives::thresholds::ThresholdParameters;
use near_sdk::near;
=======
use crate::legacy_contract_state;
use crate::primitives::key_state::{
    AuthenticatedParticipantId, DKState, EpochId, KeyEventId, KeyStateProposal,
};
use crate::primitives::votes::KeyStateVotes;
use near_sdk::{near, BlockHeight, PublicKey};
>>>>>>> 146c5e4b

/// In this state, we reshare the key of every domain onto a new set of participants and threshold.
/// Similar to key generation, we reshare the key of one domain at a time; when we finish resharing
/// for one domain, we move on to the next or transition to the Running state.
///
/// This state is reached by calling vote_new_parameters from the Running state.
///
/// This state keeps the previous running state because:
///  - The previous running state's ThresholdParameters are needed in order to facilitate the
///    possible re-proposal of a new ThresholdParameters, in case the currently proposed set of
///    participants are no longer all online. For tracking the votes we also use the same
///    tracking structure in the running state.
///  - The previous running state's keys are needed to copy the public keys.
///  - We use the previous running state's DomainRegistry.
#[near(serializers=[borsh, json])]
#[derive(Debug)]
pub struct ResharingContractState {
    pub previous_running_state: RunningContractState,
    pub reshared_keys: Vec<KeyForDomain>,
    pub resharing_key: KeyEvent,
}

<<<<<<< HEAD
impl From<&legacy_contract::ResharingContractState> for ResharingContractState {
    fn from(_state: &legacy_contract::ResharingContractState) -> Self {
        // It's complicated to upgrade the contract while resharing. Just don't support it.
        unimplemented!("Cannot migrate from Resharing state")
=======
impl From<&legacy_contract_state::ResharingContractState> for ResharingContractState {
    fn from(state: &legacy_contract_state::ResharingContractState) -> Self {
        ResharingContractState {
            // todo: test this.
            current_state: RunningContractState {
                key_state: state.into(),
                key_state_votes: KeyStateVotes::default(),
            },
            event_state: KeyEvent::new(EpochId::new(state.old_epoch + 1), state.into()),
        }
>>>>>>> 146c5e4b
    }
}

impl ResharingContractState {
    pub fn previous_keyset(&self) -> &Keyset {
        &self.previous_running_state.keyset
    }

    /// Returns the epoch ID that we would transition into if resharing were completed successfully.
    /// This would increment if we end up voting for a re-proposal.
    pub fn prospective_epoch_id(&self) -> EpochId {
        self.resharing_key.epoch_id()
    }

    /// Casts a vote for a re-proposal. Requires the signer to be an original participant from the
    /// previous running state. If this exceeds the threshold (from the previous running state),
    /// returns a new ResharingContractState that we should transition into.
    pub fn vote_new_parameters(
        &mut self,
        proposal: &ThresholdParameters,
    ) -> Result<Option<ResharingContractState>, Error> {
        if self
            .previous_running_state
            .process_new_parameters_proposal(proposal)?
        {
            return Ok(Some(ResharingContractState {
                previous_running_state: RunningContractState::new(
                    self.previous_running_state.domains.clone(),
                    self.previous_running_state.keyset.clone(),
                    self.previous_running_state.parameters.clone(),
                ),
                reshared_keys: Vec::new(),
                resharing_key: KeyEvent::new(
                    self.prospective_epoch_id().next(),
                    self.previous_running_state
                        .domains
                        .get_domain_by_index(0)
                        .unwrap()
                        .clone(),
                    proposal.clone(),
                ),
            }));
        }
        Ok(None)
    }

    /// Starts a new attempt to reshare the key for the current domain.
    /// Returns an Error if the signer is not the leader (the participant with the lowest ID).
    pub fn start(&mut self, event_max_idle_blocks: u64) -> Result<(), Error> {
        self.resharing_key.start(event_max_idle_blocks)
    }

    /// Casts a successfully-reshared vote for for the attempt identified by `key_event_id`.
    /// Upon success (a return of Ok(...)), the effect of this method is one of the following:
    ///  - A vote has been collected but we don't have enough votes yet.
    ///  - Everyone has now voted; the state transitions into resharing the key for the next domain.
    ///    (This returns Ok(None) still).
    ///  - Same as the last case, except that all domains' keys have been reshared now, and we
    ///    return Ok(Some(running state)) that the caller should now transition into.
    ///
    /// Fails in the following cases:
    ///  - There is no active key resharing attempt (including if the attempt timed out).
    ///  - The key_event_id corresponds to a different domain, different epoch, or different attempt
    ///    from the current key resharing attempt.
    ///  - The signer is not a participant in the *proposed* set of participants.
    pub fn vote_reshared(
        &mut self,
        key_event_id: KeyEventId,
    ) -> Result<Option<RunningContractState>, Error> {
        let previous_key = self.previous_keyset().domains[self.reshared_keys.len()].clone();
        if self
            .resharing_key
            .vote_success(&key_event_id, previous_key.key.clone())?
        {
            let new_key = KeyForDomain {
                domain_id: key_event_id.domain_id,
                attempt: key_event_id.attempt_id,
                key: previous_key.key,
            };
            self.reshared_keys.push(new_key);
            if let Some(next_domain) = self
                .previous_running_state
                .domains
                .get_domain_by_index(self.reshared_keys.len())
            {
                self.resharing_key = KeyEvent::new(
                    self.prospective_epoch_id(),
                    next_domain.clone(),
                    self.resharing_key.proposed_parameters().clone(),
                );
            } else {
                return Ok(Some(RunningContractState::new(
                    self.previous_running_state.domains.clone(),
                    Keyset::new(self.prospective_epoch_id(), self.reshared_keys.clone()),
                    self.resharing_key.proposed_parameters().clone(),
                )));
            }
        }
        Ok(None)
    }

    /// Casts a vote to abort the current key resharing attempt.
    /// After aborting, another call to start() is necessary to start a new attempt.
    /// Returns error if there is no active attempt, or if the signer is not a proposed participant.
    pub fn vote_abort(&mut self, key_event_id: KeyEventId) -> Result<(), Error> {
        self.resharing_key.vote_abort(key_event_id)
    }
}
#[cfg(test)]
mod tests {
    use crate::primitives::domain::{AddDomainsVotes, DomainId};
    use crate::primitives::key_state::{AttemptId, KeyEventId};
    use crate::primitives::test_utils::gen_account_id;
    use crate::primitives::thresholds::{Threshold, ThresholdParameters};
    use crate::primitives::votes::ThresholdParametersVotes;
    use crate::state::key_event::tests::{find_leader, Environment};
    use crate::state::resharing::ResharingContractState;
    use crate::state::running::running_tests::{gen_running_state, gen_valid_params_proposal};
    use crate::state::running::RunningContractState;
    use near_sdk::AccountId;
    use std::collections::BTreeSet;

    /// Generates a resharing state with the given number of domains.
    /// We do this by starting from the Running state and calling vote_new_parameters to have it
    /// transition into Resharing. (This also tests the transitioning code path.)
    fn gen_resharing_state(num_domains: usize) -> (Environment, ResharingContractState) {
        let mut env = Environment::new(Some(100), None, None);
        let mut running = gen_running_state(num_domains);
        let proposal = gen_valid_params_proposal(&running.parameters);
        let mut resharing_state = None;
        let voting_participants = running.parameters.participants().participants()
            [0..running.parameters.threshold().value() as usize]
            .to_vec();
        for (account, _, _) in voting_participants {
            env.set_signer(&account);
            assert!(resharing_state.is_none());
            resharing_state = running.vote_new_parameters(&proposal).unwrap();
        }
        (
            env,
            resharing_state.expect("Should've transitioned into resharing"),
        )
    }

    fn test_resharing_contract_state_for(num_domains: usize) {
        println!("Testing with {} domains", num_domains);
        let (mut env, mut state) = gen_resharing_state(num_domains);
        let candidates: BTreeSet<AccountId> = state
            .resharing_key
            .proposed_parameters()
            .participants()
            .participants()
            .iter()
            .map(|(aid, _, _)| aid.clone())
            .collect();

        let mut resulting_running_state: Option<RunningContractState> = None;
        for i in 0..num_domains {
            println!("Testing domain {}", i);
            assert!(!state.resharing_key.is_active());
            let first_key_event_id = KeyEventId {
                attempt_id: AttemptId::new(),
                domain_id: state
                    .previous_running_state
                    .domains
                    .get_domain_by_index(i)
                    .unwrap()
                    .id,
                epoch_id: state.prospective_epoch_id(),
            };
            let leader = find_leader(&state.resharing_key);
            for c in &candidates {
                env.set_signer(c);
                // verify that no votes can be cast before the resharing started.
                assert!(state.vote_reshared(first_key_event_id.clone()).is_err());
                assert!(state.vote_abort(first_key_event_id.clone()).is_err());
                if *c != leader.0 {
                    assert!(state.start(1).is_err());
                }
            }
            // start the resharing; verify that the resharing is for the right epoch and domain ID.
            env.set_signer(&leader.0);
            assert!(state.start(0).is_ok());
            let key_event = state.resharing_key.current_key_event_id().unwrap();
            assert_eq!(key_event, first_key_event_id);

            // check that randos can't vote.
            for _ in 0..20 {
                env.set_signer(&gen_account_id());
                assert!(state.vote_reshared(key_event.clone()).is_err());
                assert!(state.vote_abort(key_event.clone()).is_err());
            }

            // check that timing out will abort the instance
            env.advance_block_height(1);
            assert!(!state.resharing_key.is_active());
            for c in &candidates {
                env.set_signer(c);
                assert!(state.vote_reshared(key_event.clone()).is_err());
                assert!(state.vote_abort(key_event.clone()).is_err());
                assert!(!state.resharing_key.is_active());
            }

            // assert that votes for a different resharings do not count
            env.set_signer(&leader.0);
            assert!(state.start(0).is_ok());
            let key_event = state.resharing_key.current_key_event_id().unwrap();
            let bad_key_events = [
                KeyEventId::new(
                    key_event.epoch_id,
                    key_event.domain_id,
                    key_event.attempt_id.next(),
                ),
                KeyEventId::new(
                    key_event.epoch_id,
                    DomainId(key_event.domain_id.0 + 1),
                    key_event.attempt_id,
                ),
                KeyEventId::new(
                    key_event.epoch_id.next(),
                    key_event.domain_id,
                    key_event.attempt_id,
                ),
            ];
            for bad_key_event in bad_key_events {
                for c in &candidates {
                    env.set_signer(c);
                    assert!(state.vote_reshared(bad_key_event.clone()).is_err());
                    assert!(state.vote_abort(bad_key_event.clone()).is_err());
                }
            }
            assert_eq!(state.resharing_key.num_completed(), 0);

            // check that vote_abort immediately causes failure.
            env.advance_block_height(1);
            env.set_signer(&leader.0);
            assert!(state.start(0).is_ok());
            let key_event = state.resharing_key.current_key_event_id().unwrap();
            env.set_signer(candidates.iter().next().unwrap());
            assert!(state.vote_abort(key_event.clone()).is_ok());
            assert!(!state.resharing_key.is_active());

            // assert that valid votes get counted correctly
            env.set_signer(&leader.0);
            assert!(state.start(0).is_ok());
            let key_event = state.resharing_key.current_key_event_id().unwrap();
            for (i, c) in candidates.clone().into_iter().enumerate() {
                env.set_signer(&c);
                assert!(resulting_running_state.is_none());
                assert_eq!(state.resharing_key.num_completed(), i);
                resulting_running_state = state.vote_reshared(key_event.clone()).unwrap();
                assert!(state.vote_abort(key_event.clone()).is_err());
            }
        }

        // assert that the final running state is correct
        let running_state = resulting_running_state.unwrap();
        assert_eq!(
            &running_state.parameters,
            state.resharing_key.proposed_parameters(),
        );
        assert_eq!(running_state.keyset.epoch_id, state.prospective_epoch_id());
        assert_eq!(running_state.keyset.domains, state.reshared_keys);
        assert_eq!(running_state.keyset.domains.len(), num_domains);
        assert_eq!(running_state.domains, state.previous_running_state.domains);
        assert_eq!(
            running_state.parameters_votes,
            ThresholdParametersVotes::default()
        );
        assert_eq!(running_state.add_domains_votes, AddDomainsVotes::default());
    }

    #[test]
    fn test_resharing_contract_state_1() {
        test_resharing_contract_state_for(1);
    }
    #[test]
    fn test_resharing_contract_state_2() {
        test_resharing_contract_state_for(2);
    }
    #[test]
    fn test_resharing_contract_state_3() {
        test_resharing_contract_state_for(3);
    }
    #[test]
    fn test_resharing_contract_state_4() {
        test_resharing_contract_state_for(4);
    }

    #[test]
    fn test_resharing_reproposal() {
        let (mut env, mut state) = gen_resharing_state(3);

        // Vote for first domain's key.
        let leader = find_leader(&state.resharing_key);
        env.set_signer(&leader.0);
        assert!(state.start(0).is_ok());

        let key_event_id = state.resharing_key.current_key_event_id().unwrap();
        let old_participants = state
            .previous_running_state
            .parameters
            .participants()
            .clone();
        let old_threshold = state.previous_running_state.parameters.threshold().value() as usize;
        {
            let new_participants = state
                .resharing_key
                .proposed_parameters()
                .participants()
                .participants()
                .clone();
            for (account, _, _) in new_participants {
                env.set_signer(&account);
                state.vote_reshared(key_event_id.clone()).unwrap();
            }
        }
        assert!(state.reshared_keys.len() == 1);

        // Generate two sets of params:
        //  - old params -> new_params_1 is a valid proposal.
        //  - new_params_1 -> new_params_2 is a valid proposal.
        //  - old params -> new_params_2 is NOT a valid proposal.
        //
        // Reproposing with new_params_1 should succeed, but then reproposing with new_params_2
        // should be rejected, since all re-proposals must be valid against the original.
        let mut new_participants_1 = old_participants.clone();
        let new_threshold = Threshold::new(old_participants.len() as u64);
        new_participants_1.add_random_participants_till_n(old_participants.len() * 3 / 2);
        let new_participants_2 = new_participants_1
            .subset(new_participants_1.len() - old_participants.len()..new_participants_1.len());
        let new_params_1 =
            ThresholdParameters::new(new_participants_1, new_threshold.clone()).unwrap();
        let new_params_2 = ThresholdParameters::new(new_participants_2, new_threshold).unwrap();
        assert!(state
            .previous_running_state
            .parameters
            .validate_incoming_proposal(&new_params_1)
            .is_ok());
        assert!(new_params_1
            .validate_incoming_proposal(&new_params_2)
            .is_ok());
        assert!(state
            .previous_running_state
            .parameters
            .validate_incoming_proposal(&new_params_2)
            .is_err());

        // Repropose with new_params_1.
        let mut new_state = None;
        for (account, _, _) in &old_participants.participants()[0..old_threshold] {
            env.set_signer(account);
            assert!(new_state.is_none());
            new_state = state.vote_new_parameters(&new_params_1).unwrap();
        }
        // We should've gotten a new resharing state.
        assert!(new_state.is_some());
        let mut new_state = new_state.unwrap();
        // New state should start from the beginning, with the epoch ID bumped.
        assert_eq!(new_state.reshared_keys.len(), 0);
        assert_eq!(
            new_state.resharing_key.epoch_id(),
            state.prospective_epoch_id().next()
        );
        assert_eq!(new_state.resharing_key.proposed_parameters(), &new_params_1);
        assert_eq!(
            new_state.resharing_key.domain_id(),
            state
                .previous_running_state
                .domains
                .get_domain_by_index(0)
                .unwrap()
                .id
        );

        // Repropose with new_params_2. That should fail.
        env.set_signer(&old_participants.participants()[0].0);
        assert!(new_state.vote_new_parameters(&new_params_2).is_err());
    }
}<|MERGE_RESOLUTION|>--- conflicted
+++ resolved
@@ -1,18 +1,10 @@
 use super::key_event::KeyEvent;
 use super::running::RunningContractState;
 use crate::errors::Error;
-<<<<<<< HEAD
+use crate::legacy_contract_state;
 use crate::primitives::key_state::{EpochId, KeyEventId, KeyForDomain, Keyset};
 use crate::primitives::thresholds::ThresholdParameters;
 use near_sdk::near;
-=======
-use crate::legacy_contract_state;
-use crate::primitives::key_state::{
-    AuthenticatedParticipantId, DKState, EpochId, KeyEventId, KeyStateProposal,
-};
-use crate::primitives::votes::KeyStateVotes;
-use near_sdk::{near, BlockHeight, PublicKey};
->>>>>>> 146c5e4b
 
 /// In this state, we reshare the key of every domain onto a new set of participants and threshold.
 /// Similar to key generation, we reshare the key of one domain at a time; when we finish resharing
@@ -35,23 +27,10 @@
     pub resharing_key: KeyEvent,
 }
 
-<<<<<<< HEAD
-impl From<&legacy_contract::ResharingContractState> for ResharingContractState {
-    fn from(_state: &legacy_contract::ResharingContractState) -> Self {
+impl From<&legacy_contract_state::ResharingContractState> for ResharingContractState {
+    fn from(_state: &legacy_contract_state::ResharingContractState) -> Self {
         // It's complicated to upgrade the contract while resharing. Just don't support it.
         unimplemented!("Cannot migrate from Resharing state")
-=======
-impl From<&legacy_contract_state::ResharingContractState> for ResharingContractState {
-    fn from(state: &legacy_contract_state::ResharingContractState) -> Self {
-        ResharingContractState {
-            // todo: test this.
-            current_state: RunningContractState {
-                key_state: state.into(),
-                key_state_votes: KeyStateVotes::default(),
-            },
-            event_state: KeyEvent::new(EpochId::new(state.old_epoch + 1), state.into()),
-        }
->>>>>>> 146c5e4b
     }
 }
 
