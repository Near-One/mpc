--- conflicted
+++ resolved
@@ -2,17 +2,9 @@
 use super::running::RunningContractState;
 use crate::errors::Error;
 use crate::legacy_contract_state;
-<<<<<<< HEAD
-use crate::primitives::key_state::{
-    AuthenticatedParticipantId, DKState, EpochId, KeyEventId, KeyStateProposal,
-};
-use crate::primitives::votes::KeyStateVotes;
-use near_sdk::{near, BlockHeight, PublicKey};
-=======
 use crate::primitives::key_state::{EpochId, KeyEventId, KeyForDomain, Keyset};
 use crate::primitives::thresholds::ThresholdParameters;
 use near_sdk::near;
->>>>>>> fbd6bb6a
 
 /// In this state, we reshare the key of every domain onto a new set of participants and threshold.
 /// Similar to key generation, we reshare the key of one domain at a time; when we finish resharing
@@ -36,21 +28,9 @@
 }
 
 impl From<&legacy_contract_state::ResharingContractState> for ResharingContractState {
-<<<<<<< HEAD
-    fn from(state: &legacy_contract_state::ResharingContractState) -> Self {
-        ResharingContractState {
-            // todo: test this.
-            current_state: RunningContractState {
-                key_state: state.into(),
-                key_state_votes: KeyStateVotes::default(),
-            },
-            event_state: KeyEvent::new(EpochId::new(state.old_epoch + 1), state.into()),
-        }
-=======
     fn from(_state: &legacy_contract_state::ResharingContractState) -> Self {
         // It's complicated to upgrade the contract while resharing. Just don't support it.
         unimplemented!("Cannot migrate from Resharing state")
->>>>>>> fbd6bb6a
     }
 }
 
