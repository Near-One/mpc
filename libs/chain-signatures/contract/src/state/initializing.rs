--- conflicted
+++ resolved
@@ -2,17 +2,10 @@
 use super::running::RunningContractState;
 use crate::errors::Error;
 use crate::legacy_contract_state;
-<<<<<<< HEAD
-use crate::primitives::key_state::{DKState, EpochId, KeyEventId};
-use crate::primitives::participants::AuthenticatedCandidateId;
-use crate::primitives::votes::KeyStateVotes;
-use near_sdk::BlockHeight;
-=======
 use crate::primitives::domain::DomainRegistry;
 use crate::primitives::key_state::{
     AuthenticatedParticipantId, EpochId, KeyEventId, KeyForDomain, Keyset,
 };
->>>>>>> fbd6bb6a
 use near_sdk::{near, PublicKey};
 use std::collections::BTreeSet;
 
@@ -107,13 +100,6 @@
         self.generating_key.vote_abort(key_event_id)
     }
 
-<<<<<<< HEAD
-impl From<&legacy_contract_state::InitializingContractState> for InitializingContractState {
-    fn from(state: &legacy_contract_state::InitializingContractState) -> Self {
-        InitializingContractState {
-            keygen: KeyEvent::new(EpochId::new(0), state.into()),
-            pk_votes: PkVotes::default(),
-=======
     /// Casts a vote to cancel key generation. Any keys that have already been generated
     /// are kept and we transition into Running state; remaining domains are permanently deleted.
     /// Deleted domain IDs are not reused again.
@@ -134,7 +120,6 @@
                 Keyset::new(self.epoch_id, self.generated_keys.clone()),
                 self.generating_key.proposed_parameters().clone(),
             )));
->>>>>>> fbd6bb6a
         }
         Ok(None)
     }
