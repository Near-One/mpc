use super::initializing::InitializingContractState;
use super::key_event::KeyEvent;
use super::resharing::ResharingContractState;
<<<<<<< HEAD
use crate::errors::{Error, InvalidCandidateSet};
use crate::legacy_contract_state;
=======
use crate::errors::{DomainError, Error};
use crate::legacy_contract_state;
use crate::primitives::domain::{AddDomainsVotes, DomainConfig, DomainId, DomainRegistry};
>>>>>>> fbd6bb6a
use crate::primitives::key_state::{
    AttemptId, AuthenticatedParticipantId, EpochId, KeyForDomain, Keyset,
};
use crate::primitives::thresholds::ThresholdParameters;
use crate::primitives::votes::ThresholdParametersVotes;
use near_sdk::near;
use std::collections::BTreeSet;

/// In this state, the contract is ready to process signature requests.
///
/// Proposals can be submitted to modify the state:
///  - vote_add_domains, upon threshold agreement, transitions into the
///    Initializing state to generate keys for new domains.
///  - vote_new_parameters, upon threshold agreement, transitions into the
///    Resharing state to reshare keys for new participants and also change the
///    threshold if desired.
#[near(serializers=[borsh, json])]
#[derive(Debug)]
pub struct RunningContractState {
    /// The domains for which we have a key ready for signature processing.
    pub domains: DomainRegistry,
    /// The keys that are currently in use; for each domain provides an unique identifier for a
    /// distributed key, so that the nodes can identify which local keyshare to use.
    pub keyset: Keyset,
    /// The current participants and threshold.
    pub parameters: ThresholdParameters,
    /// Votes for proposals for a new set of participants and threshold.
    pub parameters_votes: ThresholdParametersVotes,
    /// Votes for proposals to add new domains.
    pub add_domains_votes: AddDomainsVotes,
}
<<<<<<< HEAD
=======

>>>>>>> fbd6bb6a
impl From<&legacy_contract_state::RunningContractState> for RunningContractState {
    fn from(state: &legacy_contract_state::RunningContractState) -> Self {
        RunningContractState {
            domains: DomainRegistry::new_single_ecdsa_key_from_legacy(),
            keyset: Keyset::new(
                EpochId::new(state.epoch),
                vec![KeyForDomain {
                    attempt: AttemptId::default(),
                    domain_id: DomainId::legacy_ecdsa_id(),
                    key: state.public_key.clone(),
                }],
            ),
            parameters: ThresholdParameters::migrate_from_legacy(
                state.threshold,
                state.participants.clone(),
            ),
            parameters_votes: ThresholdParametersVotes::default(),
            add_domains_votes: AddDomainsVotes::default(),
        }
    }
}

impl RunningContractState {
    pub fn new(domains: DomainRegistry, keyset: Keyset, parameters: ThresholdParameters) -> Self {
        RunningContractState {
            domains,
            keyset,
            parameters,
            parameters_votes: ThresholdParametersVotes::default(),
            add_domains_votes: AddDomainsVotes::default(),
        }
    }

    /// Casts a vote for `proposal` to the current state, propagating any errors.
    /// Returns ResharingContractState if the proposal is accepted.
    pub fn vote_new_parameters(
        &mut self,
        proposal: &ThresholdParameters,
    ) -> Result<Option<ResharingContractState>, Error> {
        if self.process_new_parameters_proposal(proposal)? {
            if let Some(first_domain) = self.domains.get_domain_by_index(0) {
                return Ok(Some(ResharingContractState {
                    previous_running_state: RunningContractState::new(
                        self.domains.clone(),
                        self.keyset.clone(),
                        self.parameters.clone(),
                    ),
                    reshared_keys: Vec::new(),
                    resharing_key: KeyEvent::new(
                        self.keyset.epoch_id.next(),
                        first_domain.clone(),
                        proposal.clone(),
                    ),
                }));
            } else {
                // A new ThresholdParameters was proposed, but we have no keys, so directly
                // transition into Running state but bump the EpochId.
                *self = RunningContractState::new(
                    self.domains.clone(),
                    Keyset::new(self.keyset.epoch_id.next(), Vec::new()),
                    proposal.clone(),
                );
            }
        }
        Ok(None)
    }

    /// Casts a vote for `proposal`, removing any previous votes by `env::signer_account_id()`.
    /// Fails if the proposal is invalid or the signer is not a participant.
    /// Returns true if the proposal reached `threshold` number of votes.
    pub(super) fn process_new_parameters_proposal(
        &mut self,
        proposal: &ThresholdParameters,
    ) -> Result<bool, Error> {
        // ensure the signer is a participant
        let participant = AuthenticatedParticipantId::new(self.parameters.participants())?;

        // ensure the proposal is valid against the current parameters
        self.parameters.validate_incoming_proposal(proposal)?;

        // finally, vote. Propagate any errors
        let n_votes = self.parameters_votes.vote(proposal, &participant);
        Ok(self.parameters.threshold().value() <= n_votes)
    }

    /// Casts a vote for the signer participant to add new domains, replacing any previous vote.
    /// If this causes a threshold number of participants to vote for the same set of new domains,
    /// returns the InitializingContractState we should transition into to generate keys for these
    /// new domains.
    pub fn vote_add_domains(
        &mut self,
        domains: Vec<DomainConfig>,
    ) -> Result<Option<InitializingContractState>, Error> {
        if domains.is_empty() {
            return Err(DomainError::AddDomainsMustAddAtLeastOneDomain.into());
        }
        let participant = AuthenticatedParticipantId::new(self.parameters.participants())?;
        let n_votes = self.add_domains_votes.vote(domains.clone(), &participant);
        if self.parameters.threshold().value() <= n_votes {
            let new_domains = self.domains.add_domains(domains.clone())?;
            Ok(Some(InitializingContractState {
                generated_keys: self.keyset.domains.clone(),
                domains: new_domains,
                epoch_id: self.keyset.epoch_id,
                generating_key: KeyEvent::new(
                    self.keyset.epoch_id,
                    domains[0].clone(),
                    self.parameters.clone(),
                ),
                cancel_votes: BTreeSet::new(),
            }))
        } else {
            Ok(None)
        }
    }
}

#[cfg(test)]
pub mod running_tests {
    use std::collections::BTreeSet;

    use super::RunningContractState;
    use crate::primitives::domain::tests::gen_domain_registry;
    use crate::primitives::domain::AddDomainsVotes;
    use crate::primitives::key_state::{AttemptId, EpochId, KeyForDomain, Keyset};
    use crate::primitives::participants::{ParticipantId, Participants};
    use crate::primitives::test_utils::{gen_participant, gen_pk, gen_threshold_params};
    use crate::primitives::thresholds::{Threshold, ThresholdParameters};
    use crate::primitives::votes::ThresholdParametersVotes;
    use crate::state::key_event::tests::Environment;
    use rand::Rng;

    /// Generates a Running state that contains this many domains.
    pub fn gen_running_state(num_domains: usize) -> RunningContractState {
        let epoch_id = EpochId::new(rand::thread_rng().gen());
        let domains = gen_domain_registry(num_domains);

        let mut keys = Vec::new();
        for domain in domains.domains() {
            let mut attempt = AttemptId::default();
            let x: usize = rand::thread_rng().gen();
            let x = x % 800;
            for _ in 0..x {
                attempt = attempt.next();
            }
            keys.push(KeyForDomain {
                attempt,
                domain_id: domain.id,
                key: gen_pk(),
            });
        }
        let max_n = 30;
        let threshold_parameters = gen_threshold_params(max_n);
        RunningContractState::new(domains, Keyset::new(epoch_id, keys), threshold_parameters)
    }

    pub fn gen_valid_params_proposal(params: &ThresholdParameters) -> ThresholdParameters {
        let mut rng = rand::thread_rng();
        let current_k = params.threshold().value() as usize;
        let current_n = params.participants().len();
        let n_old_participants: usize = rng.gen_range(current_k..current_n + 1);
        let current_participants = params.participants();
        let mut old_ids: BTreeSet<ParticipantId> = current_participants
            .participants()
            .iter()
            .map(|(_, id, _)| id.clone())
            .collect();
        let mut new_ids = BTreeSet::new();
        while new_ids.len() < (n_old_participants as usize) {
            let x: usize = rng.gen::<usize>() % old_ids.len();
            let c = old_ids.iter().nth(x).unwrap().clone();
            new_ids.insert(c.clone());
            old_ids.remove(&c);
        }
        let mut new_participants = Participants::default();
        for id in new_ids {
            let account_id = current_participants.account_id(&id).unwrap();
            let info = current_participants.info(&account_id).unwrap();
            let _ = new_participants.insert_with_id(account_id, info.clone(), id.clone());
        }
        let max_added: usize = rng.gen_range(0..10);
        let mut next_id = current_participants.next_id();
        for i in 0..max_added {
            let (account_id, info) = gen_participant(i);
            let _ = new_participants.insert_with_id(account_id, info, next_id.clone());
            next_id = next_id.next();
        }

        let threshold = ((new_participants.len() as f64) * 0.6).ceil() as u64;
        ThresholdParameters::new(new_participants, Threshold::new(threshold)).unwrap()
    }

    fn test_running_for(num_domains: usize) {
        let mut state = gen_running_state(num_domains);
        println!(
            "Participants: {}, threshold: {}",
            state.parameters.participants().len(),
            state.parameters.threshold().value()
        );
        let mut env = Environment::new(None, None, None);
        let participants = state.parameters.participants().clone();
        // Assert that random proposals get rejected.
        for (account_id, _, _) in participants.participants() {
            let ksp = gen_threshold_params(30);
            env.set_signer(account_id);
            assert!(state.vote_new_parameters(&ksp).is_err());
        }
        // Assert that disagreeing proposals do not reach concensus.
        // Generate an extra proposal for the next step.
        let mut proposals = Vec::new();
        for _ in 0..participants.participants().len() + 1 {
            loop {
                let proposal = gen_valid_params_proposal(&state.parameters);
                if proposals.contains(&proposal) {
                    continue;
                }
                proposals.push(proposal.clone());
                break;
            }
        }
        for (i, (account_id, _, _)) in participants.participants().iter().enumerate() {
            env.set_signer(account_id);
            assert!(state.vote_new_parameters(&proposals[i]).unwrap().is_none());
        }

        // Now let's vote for agreeing proposals.
        let proposal = proposals.last().unwrap().clone();

        let original_epoch_id = state.keyset.epoch_id;
        let mut resharing = None;
        for (i, (account_id, _, _)) in participants
            .participants()
            .iter()
            .enumerate()
            .take(state.parameters.threshold().value() as usize)
        {
            env.set_signer(account_id);
            let res = state.vote_new_parameters(&proposal).unwrap();
            if i + 1 < state.parameters.threshold().value() as usize || num_domains == 0 {
                assert!(res.is_none());
            } else {
                resharing = Some(res.unwrap());
            }
        }
        if num_domains == 0 {
            // If there are no domains, we should transition directly to Running with a higher
            // epoch ID, not resharing.
            assert_eq!(state.keyset.epoch_id, original_epoch_id.next());
            assert_eq!(state.parameters_votes, ThresholdParametersVotes::default());
            assert_eq!(state.add_domains_votes, AddDomainsVotes::default());
        } else {
            let resharing = resharing.unwrap();
            assert_eq!(
                resharing.previous_running_state.parameters,
                state.parameters
            );
            assert_eq!(
                resharing.prospective_epoch_id(),
                state.keyset.epoch_id.next(),
            );
            assert_eq!(resharing.resharing_key.proposed_parameters(), &proposal);
        }
    }

    #[test]
    fn test_running_0() {
        test_running_for(0);
    }

    #[test]
    fn test_running_1() {
        test_running_for(1);
    }

    #[test]
    fn test_running_2() {
        test_running_for(2);
    }

    #[test]
    fn test_running_3() {
        test_running_for(3);
    }

    #[test]
    fn test_running_4() {
        test_running_for(4);
    }
}<|MERGE_RESOLUTION|>--- conflicted
+++ resolved
@@ -1,14 +1,9 @@
 use super::initializing::InitializingContractState;
 use super::key_event::KeyEvent;
 use super::resharing::ResharingContractState;
-<<<<<<< HEAD
-use crate::errors::{Error, InvalidCandidateSet};
-use crate::legacy_contract_state;
-=======
 use crate::errors::{DomainError, Error};
 use crate::legacy_contract_state;
 use crate::primitives::domain::{AddDomainsVotes, DomainConfig, DomainId, DomainRegistry};
->>>>>>> fbd6bb6a
 use crate::primitives::key_state::{
     AttemptId, AuthenticatedParticipantId, EpochId, KeyForDomain, Keyset,
 };
@@ -40,10 +35,6 @@
     /// Votes for proposals to add new domains.
     pub add_domains_votes: AddDomainsVotes,
 }
-<<<<<<< HEAD
-=======
-
->>>>>>> fbd6bb6a
 impl From<&legacy_contract_state::RunningContractState> for RunningContractState {
     fn from(state: &legacy_contract_state::RunningContractState) -> Self {
         RunningContractState {
