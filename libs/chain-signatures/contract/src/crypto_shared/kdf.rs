use crate::{crypto_shared::types::k256_types, primitives::signature::Tweak};
use anyhow::Context;
use curve25519_dalek::constants::ED25519_BASEPOINT_POINT;
use k256::{
    ecdsa::{RecoveryId, Signature},
    elliptic_curve::{point::AffineCoordinates, sec1::ToEncodedPoint, CurveArithmetic, PrimeField},
    Secp256k1,
};
use near_account_id::AccountId;
use sha3::{Digest, Sha3_256};

// Constant prefix that ensures tweak derivation values are used specifically for
// near-mpc-recovery with key derivation protocol vX.Y.Z.
const TWEAK_DERIVATION_PREFIX: &str = "near-mpc-recovery v0.1.0 epsilon derivation:";

pub fn derive_tweak(predecessor_id: &AccountId, path: &str) -> Tweak {
    // TODO: Use a key derivation library instead of doing this manually.
    // https://crates.io/crates/hkdf might be a good option?
    //
    // ',' is ACCOUNT_DATA_SEPARATOR from nearcore that indicate the end
    // of the accound id in the trie key. We reuse the same constant to
    // indicate the end of the account id in derivation path.
    // Do not reuse this hash function on anything that isn't an account
    // ID or it'll be vunerable to Hash Melleability/extention attacks.
    let derivation_path = format!("{TWEAK_DERIVATION_PREFIX}{},{}", predecessor_id, path);
    let mut hasher = Sha3_256::new();
    hasher.update(derivation_path);
    let hash: [u8; 32] = hasher.finalize().into();
    Tweak::new(hash)
}

#[derive(Debug, Clone)]
pub struct TweakNotOnCurve;

pub fn derive_key_secp256k1(
    public_key: &k256_types::PublicKey,
    tweak: &Tweak,
) -> Result<k256_types::PublicKey, TweakNotOnCurve> {
    let tweak = k256::Scalar::from_repr(tweak.as_bytes().into())
        .into_option()
        .ok_or(TweakNotOnCurve)?;

    Ok(
        (<Secp256k1 as CurveArithmetic>::ProjectivePoint::GENERATOR * tweak + public_key)
            .to_affine(),
    )
}

pub fn derive_public_key_edwards_point_edd25519(
    public_key_edwards_point: &curve25519_dalek::EdwardsPoint,
    tweak: &Tweak,
<<<<<<< HEAD
) -> curve25519_dalek::EdwardsPoint {
    let tweak = curve25519_dalek::Scalar::from_bytes_mod_order(tweak.as_bytes());
    public_key_edwards_point + ED25519_BASEPOINT_POINT * tweak
=======
) -> Result<curve25519_dalek::EdwardsPoint, TweakNotOnCurve> {
    let tweak = curve25519_dalek::Scalar::from_bytes_mod_order(tweak.as_bytes());

    Ok(point + ED25519_BASEPOINT_POINT * tweak)
>>>>>>> 90fa86c9
}

/// Get the x coordinate of a point, as a scalar
pub fn x_coordinate(
    point: &<Secp256k1 as CurveArithmetic>::AffinePoint,
) -> <Secp256k1 as CurveArithmetic>::Scalar {
    <<Secp256k1 as CurveArithmetic>::Scalar as k256::elliptic_curve::ops::Reduce<
        <k256::Secp256k1 as k256::elliptic_curve::Curve>::Uint,
    >>::reduce_bytes(&point.x())
}

pub fn check_ec_signature(
    expected_pk: &k256::AffinePoint,
    big_r: &k256::AffinePoint,
    s: &k256::Scalar,
    msg_hash: &[u8; 32],
    recovery_id: u8,
) -> anyhow::Result<()> {
    let public_key = expected_pk.to_encoded_point(false);
    let signature = k256::ecdsa::Signature::from_scalars(x_coordinate(big_r), s)
        .context("cannot create signature from cait_sith signature")?;
    let found_pk = recover(
        msg_hash,
        &signature,
        RecoveryId::try_from(recovery_id).context("invalid recovery ID")?,
    )?
    .to_encoded_point(false);
    if public_key == found_pk {
        return Ok(());
    }

    anyhow::bail!("cannot use either recovery id={recovery_id} to recover pubic key")
}

#[cfg(not(target_arch = "wasm32"))]
pub fn recover(
    prehash: &[u8],
    signature: &Signature,
    recovery_id: RecoveryId,
) -> anyhow::Result<k256::ecdsa::VerifyingKey> {
    k256::ecdsa::VerifyingKey::recover_from_prehash(prehash, signature, recovery_id)
        .context("Unable to recover public key")
}

#[cfg(target_arch = "wasm32")]
pub fn recover(
    prehash: &[u8],
    signature: &Signature,
    recovery_id: RecoveryId,
) -> anyhow::Result<k256::ecdsa::VerifyingKey> {
    use k256::EncodedPoint;
    use near_sdk::env;
    // While this function also works on native code, it's a bit weird and unsafe.
    // I'm more comfortable using an existing library instead.
    let recovered_key_bytes =
        env::ecrecover(prehash, &signature.to_bytes(), recovery_id.to_byte(), true)
            .context("Unable to recover public key")?;
    k256::ecdsa::VerifyingKey::from_encoded_point(&EncodedPoint::from_untagged_bytes(
        &recovered_key_bytes.into(),
    ))
    .context("Failed to parse returned key")
}

#[cfg(test)]
mod tests {
    use super::*;
    use cait_sith::eddsa::KeygenOutput;
    use cait_sith::frost_core::keys::SigningShare;
    use cait_sith::frost_core::VerifyingKey;
    use cait_sith::frost_ed25519::{Ed25519Group, Ed25519Sha512, Group};
    use curve25519_dalek::Scalar;
    use rand::rngs::OsRng;
    use rand::Rng;

    pub(crate) fn derive_keygen_output(
        keygen_output: &KeygenOutput,
        tweak: [u8; 32],
    ) -> KeygenOutput {
        let tweak = Scalar::from_bytes_mod_order(tweak);
        let private_share = SigningShare::new(keygen_output.private_share.to_scalar() + tweak);
        let public_key = VerifyingKey::new(
            keygen_output.public_key.to_element() + Ed25519Group::generator() * tweak,
        );
        KeygenOutput {
            private_share,
            public_key,
        }
    }

    #[test]
    fn test_derivation() {
        let random_bytes: [u8; 32] = rand::thread_rng().gen();

        let scalar = Scalar::from_bytes_mod_order(random_bytes);
        let private_share = SigningShare::<Ed25519Sha512>::new(scalar);

        let public_key_element = Ed25519Group::generator() * scalar;
        let public_key = VerifyingKey::<Ed25519Sha512>::new(public_key_element);

        let keygen_output = KeygenOutput {
            private_share,
            public_key,
        };

        let tweak = derive_tweak(&"hello".parse().unwrap(), "my-path");
        let derived_keygen_output = derive_keygen_output(&keygen_output, tweak.as_bytes());

        let derived_public_key =
            derive_public_key_edwards_point_edd25519(&public_key_element, &tweak).unwrap();

        assert_eq!(
            derived_public_key,
            derived_keygen_output.public_key.to_element()
        );

        // Sanity check of our private key generator.
        assert_eq!(
            derived_keygen_output.public_key.to_element(),
            derived_keygen_output.private_share.to_scalar() * Ed25519Group::generator(),
            "Sanity check failed."
        );

        let message = [1, 2, 3, 4];
        let signer =
            frost_ed25519::SigningKey::from_scalar(derived_keygen_output.private_share.to_scalar())
                .unwrap();

        let signature = signer.sign(OsRng, &message);
        let derived_verifying_key = frost_ed25519::VerifyingKey::new(derived_public_key);
        derived_verifying_key.verify(&message, &signature).unwrap();
    }
}<|MERGE_RESOLUTION|>--- conflicted
+++ resolved
@@ -49,16 +49,9 @@
 pub fn derive_public_key_edwards_point_edd25519(
     public_key_edwards_point: &curve25519_dalek::EdwardsPoint,
     tweak: &Tweak,
-<<<<<<< HEAD
 ) -> curve25519_dalek::EdwardsPoint {
     let tweak = curve25519_dalek::Scalar::from_bytes_mod_order(tweak.as_bytes());
     public_key_edwards_point + ED25519_BASEPOINT_POINT * tweak
-=======
-) -> Result<curve25519_dalek::EdwardsPoint, TweakNotOnCurve> {
-    let tweak = curve25519_dalek::Scalar::from_bytes_mod_order(tweak.as_bytes());
-
-    Ok(point + ED25519_BASEPOINT_POINT * tweak)
->>>>>>> 90fa86c9
 }
 
 /// Get the x coordinate of a point, as a scalar
@@ -167,7 +160,7 @@
         let derived_keygen_output = derive_keygen_output(&keygen_output, tweak.as_bytes());
 
         let derived_public_key =
-            derive_public_key_edwards_point_edd25519(&public_key_element, &tweak).unwrap();
+            derive_public_key_edwards_point_edd25519(&public_key_element, &tweak);
 
         assert_eq!(
             derived_public_key,
