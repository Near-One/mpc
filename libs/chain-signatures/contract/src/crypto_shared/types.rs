--- conflicted
+++ resolved
@@ -114,11 +114,7 @@
             near_public_key: near_sdk::PublicKey,
         },
         Ed25519 {
-<<<<<<< HEAD
             near_public_key_compressed: near_sdk::PublicKey,
-=======
-            key: near_sdk::PublicKey,
->>>>>>> 7fdb53bf
             edwards_point: SerializableEdwardsPoint,
         },
     }
@@ -132,13 +128,8 @@
                 PublicKeyExtended::Ed25519 {
                     near_public_key_compressed,
                     edwards_point,
-<<<<<<< HEAD
                 } => PublicKeyExtendedHelper::Ed25519 {
                     near_public_key_compressed,
-=======
-                } => Self::Ed25519 {
-                    key,
->>>>>>> 7fdb53bf
                     edwards_point: SerializableEdwardsPoint(edwards_point),
                 },
             };
@@ -146,7 +137,6 @@
         }
     }
 
-<<<<<<< HEAD
     impl BorshDeserialize for PublicKeyExtended {
         fn deserialize_reader<R: std::io::prelude::Read>(reader: &mut R) -> std::io::Result<Self> {
             let deserializable_helper_representation: PublicKeyExtendedHelper =
@@ -161,16 +151,6 @@
                     edwards_point,
                 } => PublicKeyExtended::Ed25519 {
                     near_public_key_compressed,
-=======
-    impl From<PublicKeyExtendedHelper> for PublicKeyExtended {
-        fn from(value: PublicKeyExtendedHelper) -> Self {
-            match value {
-                PublicKeyExtendedHelper::Secp256k1 { key } => Self::Secp256k1 {
-                    near_public_key: key,
-                },
-                PublicKeyExtendedHelper::Ed25519 { key, edwards_point } => Self::Ed25519 {
-                    near_public_key: key,
->>>>>>> 7fdb53bf
                     edwards_point: edwards_point.0,
                 },
             };
@@ -417,18 +397,18 @@
     }
 
     /// This serves as a regression test to detect breaking changes to
-    /// serialization of [`SignatureResponse::Edd25519`].
+    /// serialization of [`SignatureResponse::Ed25519`].
     #[test]
-    fn test_edd2519_signature_serialization() {
+    fn test_ed2519_signature_serialization() {
         let signature_bytes = [1; 64];
-        let signature_response = SignatureResponse::Edd25519 {
-            signature: edd25519_types::Signature::new(signature_bytes),
+        let signature_response = SignatureResponse::Ed25519 {
+            signature: ed25519_types::Signature::new(signature_bytes),
         };
         let serialization = serde_json::to_value(&signature_response).unwrap();
 
         // DO NOT UPDATE THIS EXPECTATION IF IT IS A BREAKING CHANGE
         let exptected_serialization = json!({
-            "scheme": "Edd25519",
+            "scheme": "Ed25519",
             "signature": signature_bytes.to_vec(),
         });
 
