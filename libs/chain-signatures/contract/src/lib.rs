--- conflicted
+++ resolved
@@ -28,11 +28,7 @@
 };
 use primitives::domain::{DomainConfig, DomainId, DomainRegistry, SignatureScheme};
 use primitives::key_state::{EpochId, KeyEventId, Keyset};
-<<<<<<< HEAD
-use primitives::signature::{Epsilon, PayloadHash, SignRequest, SignatureRequest, YieldIndex};
-=======
 use primitives::signature::{PayloadHash, SignRequest, SignatureRequest, Tweak, YieldIndex};
->>>>>>> 61c4d3ce
 use primitives::thresholds::{Threshold, ThresholdParameters};
 use state::running::RunningContractState;
 use state::ProtocolContractState;
@@ -203,7 +199,6 @@
             env::predecessor_account_id(),
             request
         );
-<<<<<<< HEAD
 
         let domain_registry = match self.state().domain_registry() {
             Ok(domain_registry) => domain_registry,
@@ -247,21 +242,6 @@
                     };
                 }
             }
-=======
-        // ensure the signer sent a valid signature request
-        // It's important we fail here because the MPC nodes will fail in an identical way.
-        // This allows users to get the error message
-        if k256::Scalar::from_bytes(request.payload.as_bytes()).is_none() {
-            env::panic_str(
-                &InvalidParameters::MalformedPayload
-                    .message("Payload hash cannot be convereted to Scalar")
-                    .to_string(),
-            );
-        };
-
-        if request.key_version > self.latest_key_version(None) {
-            env::panic_str(&SignError::UnsupportedKeyVersion.to_string());
->>>>>>> 61c4d3ce
         }
 
         // Make sure sign call will not run out of gas doing yield/resume logic
@@ -299,12 +279,8 @@
             }
         }
 
-<<<<<<< HEAD
         let request =
             SignatureRequest::new(*domain_id, request.payload, &predecessor, &request.path);
-=======
-        let request = SignatureRequest::new(request.payload, &predecessor, &request.path);
->>>>>>> 61c4d3ce
 
         let Self::V0(mpc_contract) = self;
         // Remove timed out requests
@@ -362,11 +338,7 @@
         let tweak = derive_tweak(&predecessor, &path);
         let derived_public_key = derive_key(
             near_public_key_to_affine_point(self.public_key(domain)?),
-<<<<<<< HEAD
-            &epsilon,
-=======
             &tweak,
->>>>>>> 61c4d3ce
         );
         let encoded_point = derived_public_key.to_encoded_point(false);
         let slice: &[u8] = &encoded_point.as_bytes()[1..65];
@@ -390,7 +362,6 @@
         if !self.state().is_running() {
             return Err(InvalidState::ProtocolStateNotRunning.into());
         }
-<<<<<<< HEAD
 
         // 1. First get the yield promise of the (potentially timed out) request.
         let yield_index = self
@@ -429,7 +400,7 @@
             SignatureResponse::Secp256k1(signature_response) => {
                 // generate the expected public key
                 let expected_public_key =
-                    derive_key(near_public_key_to_affine_point(pk), &request.epsilon);
+                    derive_key(near_public_key_to_affine_point(pk), &request.tweak);
 
                 // Check the signature is correct
                 if check_ec_signature(
@@ -442,33 +413,6 @@
                 .is_err()
                 {
                     return Err(RespondError::InvalidSignature.into());
-=======
-        // generate the expected public key
-        let pk = self.public_key(None)?;
-        let expected_public_key = derive_key(near_public_key_to_affine_point(pk), &request.tweak);
-
-        // Check the signature is correct
-        if check_ec_signature(
-            &expected_public_key,
-            &response.big_r.affine_point,
-            &response.s.scalar,
-            &request.payload_hash,
-            response.recovery_id,
-        )
-        .is_err()
-        {
-            return Err(RespondError::InvalidSignature.into());
-        }
-        // First get the yield promise of the (potentially timed out) request.
-        if let Some(YieldIndex { data_id }) = self.get_pending_request(&request) {
-            // Only then clean up the state.
-            // This order of execution ensures that the state is cleaned of the current
-            // response, even if it belongs to an already timed out signature request.
-            match self {
-                Self::V0(mpc_contract) => {
-                    mpc_contract
-                        .remove_timed_out_requests(mpc_contract.config.max_num_requests_to_remove);
->>>>>>> 61c4d3ce
                 }
             }
             SignatureResponse::Edd25519(signature_response) => todo!(),
@@ -777,25 +721,16 @@
                             data_id: data_id.data_id,
                         };
 
-<<<<<<< HEAD
-                        let epsilon = Epsilon::new(request.epsilon.scalar.to_bytes().into());
-=======
                         let tweak = Tweak::new(request.epsilon.scalar.to_bytes().into());
->>>>>>> 61c4d3ce
                         let payload_hash =
                             PayloadHash::new(request.payload_hash.scalar.to_bytes().into());
 
                         let request = SignatureRequest {
-<<<<<<< HEAD
                             domain_id: protocol_state
                                 .most_recent_domain_for_signature_scheme(SignatureScheme::Secp256k1)
                                 .expect("There exists a signature scheme for Secp256k1"),
                             payload_hash,
-                            epsilon,
-=======
-                            payload_hash,
                             tweak,
->>>>>>> 61c4d3ce
                         };
 
                         request_by_block_height.push((*created, request.clone()));
