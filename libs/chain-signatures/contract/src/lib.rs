pub mod config;
pub mod crypto_shared;
pub mod errors;
pub mod legacy_contract_state;
pub mod primitives;
pub mod state;
pub mod storage_keys;
pub mod update;

use crate::errors::Error;
use crate::update::{ProposeUpdateArgs, ProposedUpdates, UpdateId};
use config::{Config, InitConfig};
use crypto_shared::kdf::derive_public_key_edwards_point_edd25519;
use crypto_shared::near_public_key_to_edwards_point;
use crypto_shared::{
    derive_key_secp256k1, derive_tweak, kdf::check_ec_signature, near_public_key_to_affine_point,
    types::SignatureResponse, ScalarExt as _,
};
use errors::{
    ConversionError, DomainError, InvalidParameters, InvalidState, PublicKeyError, RespondError,
    SignError,
};
use k256::elliptic_curve::group::GroupEncoding;
use k256::elliptic_curve::sec1::ToEncodedPoint;
use near_sdk::borsh::{self, BorshDeserialize, BorshSerialize};
<<<<<<< HEAD
use near_sdk::env::ed25519_verify;
=======
>>>>>>> 00070123
use near_sdk::store::{LookupMap, Vector};
use near_sdk::{
    env, log, near_bindgen, AccountId, BlockHeight, CryptoHash, Gas, GasWeight, NearToken, Promise,
    PromiseError, PublicKey,
};
<<<<<<< HEAD
use near_sdk::{near, CurveType};
=======
use near_sdk::{near, PromiseOrValue};
>>>>>>> 00070123
use primitives::domain::{DomainConfig, DomainId, DomainRegistry, SignatureScheme};
use primitives::key_state::{EpochId, KeyEventId, Keyset};
use primitives::signature::{PayloadHash, SignRequest, SignatureRequest, Tweak, YieldIndex};
use primitives::thresholds::{Threshold, ThresholdParameters};
use state::running::RunningContractState;
use state::ProtocolContractState;
use storage_keys::StorageKey;

//Gas requised for a sign request
const GAS_FOR_SIGN_CALL: Gas = Gas::from_tgas(10);
// Register used to receive data id from `promise_await_data`.
const DATA_ID_REGISTER: u64 = 0;
// Prepaid gas for a `return_signature_and_clean_state_on_success` call
const RETURN_SIGNATURE_AND_CLEAN_STATE_ON_SUCCESS_CALL_GAS: Gas = Gas::from_tgas(4);
// Prepaid gas for a `update_config` call
const UPDATE_CONFIG_GAS: Gas = Gas::from_tgas(5);

#[near_bindgen]
#[derive(BorshDeserialize, BorshSerialize, Debug)]
pub enum VersionedMpcContract {
    V0(MpcContract),
}

impl Default for VersionedMpcContract {
    fn default() -> Self {
        env::panic_str("Calling default not allowed.");
    }
}

#[near(serializers=[borsh])]
#[derive(Debug)]
pub struct MpcContract {
    protocol_state: ProtocolContractState,
    pending_requests: LookupMap<SignatureRequest, YieldIndex>,
    proposed_updates: ProposedUpdates,
    config: Config,
}

impl MpcContract {
    fn public_key(&self, domain_id: DomainId) -> Result<PublicKey, Error> {
        self.protocol_state.public_key(domain_id)
    }

    fn threshold(&self) -> Result<Threshold, Error> {
        self.protocol_state.threshold()
    }

    fn add_request(&mut self, request: &SignatureRequest, data_id: CryptoHash) {
        self.pending_requests
            .insert(request.clone(), YieldIndex { data_id });
        // todo: improve this logic.
        // If a user submits a request at t0 and submits the same request at t1 > t0,
        // then the request might get removed from the state when cleaning up t0.
    }

    fn get_pending_request(&self, request: &SignatureRequest) -> Option<YieldIndex> {
        self.pending_requests.get(request).cloned()
    }

    pub fn init(parameters: ThresholdParameters, init_config: Option<InitConfig>) -> Self {
        log!(
            "init: parameters={:?}, init_config={:?}",
            parameters,
            init_config,
        );
        parameters.validate().unwrap();

        MpcContract {
            config: Config::from(init_config),
            protocol_state: ProtocolContractState::Running(RunningContractState::new(
                DomainRegistry::default(),
                Keyset::new(EpochId::new(0), Vec::new()),
                parameters,
            )),
            pending_requests: LookupMap::new(StorageKey::PendingRequests),
            proposed_updates: ProposedUpdates::default(),
        }
    }

    pub fn start_keygen_instance(&mut self, key_event_id: KeyEventId) -> Result<(), Error> {
        self.protocol_state
            .start_keygen_instance(key_event_id, self.config.event_max_idle_blocks)
    }

    pub fn start_reshare_instance(&mut self, key_event_id: KeyEventId) -> Result<(), Error> {
        self.protocol_state
            .start_reshare_instance(key_event_id, self.config.event_max_idle_blocks)
    }

    pub fn vote_reshared(&mut self, key_event_id: KeyEventId) -> Result<(), Error> {
        if let Some(new_state) = self.protocol_state.vote_reshared(key_event_id)? {
            self.protocol_state = new_state;
        }
        Ok(())
    }

    pub fn vote_pk(
        &mut self,
        key_event_id: KeyEventId,
        public_key: PublicKey,
    ) -> Result<(), Error> {
        if let Some(new_state) = self.protocol_state.vote_pk(key_event_id, public_key)? {
            self.protocol_state = new_state;
        }
        Ok(())
    }

    pub fn vote_cancel_keygen(&mut self, next_domain_id: u64) -> Result<(), Error> {
        if let Some(new_state) = self.protocol_state.vote_cancel_keygen(next_domain_id)? {
            self.protocol_state = new_state;
        }
        Ok(())
    }

    pub fn vote_new_parameters(
        &mut self,
        prospective_epoch_id: EpochId,
        proposal: &ThresholdParameters,
    ) -> Result<(), Error> {
        if let Some(new_state) = self
            .protocol_state
            .vote_new_parameters(prospective_epoch_id, proposal)?
        {
            self.protocol_state = new_state;
        }
        Ok(())
    }

    pub fn vote_add_domains(&mut self, domains: Vec<DomainConfig>) -> Result<(), Error> {
        if let Some(new_state) = self.protocol_state.vote_add_domains(domains)? {
            self.protocol_state = new_state;
        }
        Ok(())
    }
}

// User contract API
#[near_bindgen]
impl VersionedMpcContract {
    /// `key_version` must be less than or equal to the value at `latest_key_version`
    /// To avoid overloading the network with too many requests,
    /// we ask for a small deposit for each signature request.
    /// The fee changes based on how busy the network is.
    #[handle_result]
    #[payable]
    pub fn sign(&mut self, request: SignRequest) {
        log!(
            "sign: predecessor={:?}, request={:?}",
            env::predecessor_account_id(),
            request
        );

        let domain_id = request.domain_id.unwrap_or_default();

        let Ok(public_key) = self.public_key(Some(domain_id)) else {
            env::panic_str(
                &InvalidParameters::DomainNotFound
                    .message(format!(
                        "No key was found for the provided domain_id {:?}.",
                        request.domain_id,
                    ))
                    .to_string(),
            );
        };

        // ensure the signer sent a valid signature request
        // It's important we fail here because the MPC nodes will fail in an identical way.
        // This allows users to get the error message
        let payload_is_malformed = {
            match public_key.curve_type() {
                CurveType::SECP256K1 => {
                    k256::Scalar::from_bytes(request.payload.as_bytes()).is_none()
                }
                CurveType::ED25519 => {
                    curve25519_dalek::Scalar::from_bytes(request.payload.as_bytes()).is_none()
                }
            }
        };

        if payload_is_malformed {
            env::panic_str(
                &InvalidParameters::MalformedPayload
                    .message("Payload hash cannot be convereted to Scalar")
                    .to_string(),
            );
        }

        // Make sure sign call will not run out of gas doing yield/resume logic
        if env::prepaid_gas() < GAS_FOR_SIGN_CALL {
            env::panic_str(
                &InvalidParameters::InsufficientGas
                    .message(format!(
                        "Provided: {}, required: {}",
                        env::prepaid_gas(),
                        GAS_FOR_SIGN_CALL
                    ))
                    .to_string(),
            );
        }

        let predecessor = env::predecessor_account_id();
        // Check deposit and refund if required
        let deposit = env::attached_deposit();
        match deposit.checked_sub(NearToken::from_yoctonear(1)) {
            None => {
                env::panic_str(
                    &InvalidParameters::InsufficientDeposit
                        .message(format!(
                            "Require a deposit of 1 yoctonear, found: {}",
                            deposit.as_yoctonear(),
                        ))
                        .to_string(),
                );
            }
            Some(diff) => {
                if diff > NearToken::from_yoctonear(0) {
                    log!("refund excess deposit {diff} to {predecessor}");
                    Promise::new(predecessor.clone()).transfer(diff);
                }
            }
        }

        let request =
            SignatureRequest::new(domain_id, request.payload, &predecessor, &request.path);

        let Self::V0(mpc_contract) = self;

        // Check if the request already exists.
        if mpc_contract.pending_requests.contains_key(&request) {
            env::panic_str(&SignError::PayloadCollision.to_string());
        }

        env::log_str(&serde_json::to_string(&near_sdk::env::random_seed_array()).unwrap());

        let promise_index = env::promise_yield_create(
            "return_signature_and_clean_state_on_success",
            &serde_json::to_vec(&(&request,)).unwrap(),
            RETURN_SIGNATURE_AND_CLEAN_STATE_ON_SUCCESS_CALL_GAS,
            GasWeight(0),
            DATA_ID_REGISTER,
        );

        // Store the request in the contract's local state
        let return_sig_id: CryptoHash = env::read_register(DATA_ID_REGISTER)
            .expect("read_register failed")
            .try_into()
            .expect("conversion to CryptoHash failed");
        mpc_contract.add_request(&request, return_sig_id);

        env::promise_return(promise_index);
    }

    /// This is the root public key combined from all the public keys of the participants.
    /// The domain parameter specifies which domain we're querying the public key for;
    /// the default is the first domain.
    #[handle_result]
    pub fn public_key(&self, domain: Option<DomainId>) -> Result<PublicKey, Error> {
        let domain = domain.unwrap_or_else(DomainId::legacy_ecdsa_id);
        match self {
            Self::V0(mpc_contract) => mpc_contract.public_key(domain),
        }
    }

    /// This is the derived public key of the caller given path and predecessor
    /// if predecessor is not provided, it will be the caller of the contract.
    ///
    /// The domain parameter specifies which domain we're deriving the public key for;
    /// the default is the first domain.
    #[handle_result]
    pub fn derived_public_key(
        &self,
        path: String,
        predecessor: Option<AccountId>,
        domain_id: Option<DomainId>,
    ) -> Result<PublicKey, Error> {
        let predecessor: AccountId = predecessor.unwrap_or_else(env::predecessor_account_id);
        let tweak = derive_tweak(&predecessor, &path);

        let public_key = self.public_key(domain_id)?;
        let curve_type = public_key.curve_type();

        let derived_public_key = match curve_type {
            CurveType::SECP256K1 => {
                let derived_public_key =
                    derive_key_secp256k1(near_public_key_to_affine_point(public_key), &tweak);
                let encoded_point = derived_public_key.to_encoded_point(false);
                let slice: &[u8] = &encoded_point.as_bytes()[1..65];
                let mut data: Vec<u8> = vec![near_sdk::CurveType::SECP256K1 as u8];
                data.extend(slice.to_vec());
                PublicKey::try_from(data)
            }
            CurveType::ED25519 => {
                let public_key_edwards_point = near_public_key_to_edwards_point(public_key);
                let derived_public_key_edwards_point =
                    derive_public_key_edwards_point_edd25519(public_key_edwards_point, tweak);
                let encoded_point: [u8; 32] =
                    derived_public_key_edwards_point.compress().to_bytes();

                PublicKey::from_parts(CurveType::ED25519, encoded_point.into())
            }
        };

        derived_public_key.map_err(|_| PublicKeyError::DerivedKeyConversionFailed.into())
    }
}

// Node API
#[near_bindgen]
impl VersionedMpcContract {
    #[handle_result]
    pub fn respond(
        &mut self,
        request: SignatureRequest,
        response: SignatureResponse,
    ) -> Result<(), Error> {
        let signer = env::signer_account_id();
        log!("respond: signer={}, request={:?}", &signer, &request);
        if !self.state().is_running() {
            return Err(InvalidState::ProtocolStateNotRunning.into());
        }

        // 1. First get the yield promise of the (potentially timed out) request.
        let yield_index = self
            .get_pending_request(&request)
            .ok_or::<Error>(InvalidParameters::RequestNotFound.into())?;

        // 2. Only then clean up the state.
        // This order of execution ensures that the state is cleaned of the current
        // response, even if it belongs to an already timed out signature request.
        match self {
            Self::V0(mpc_contract) => {
                mpc_contract
                    .remove_timed_out_requests(mpc_contract.config.max_num_requests_to_remove);
            }
        }
<<<<<<< HEAD

        let pk = self.public_key(Some(request.domain_id))?;

        match (&response, pk.curve_type()) {
            (SignatureResponse::Secp256k1(_), CurveType::SECP256K1)
            | (SignatureResponse::Edd25519(_), CurveType::ED25519) => {}
            _ => return Err(RespondError::SignatureSchemeMismatch.into()),
        }

        let signature_is_valid = match &response {
            SignatureResponse::Secp256k1(signature_response) => {
                // generate the expected public key
                let expected_public_key =
                    derive_key_secp256k1(near_public_key_to_affine_point(pk), &request.tweak);

                // Check the signature is correct
                check_ec_signature(
                    &expected_public_key,
                    &signature_response.big_r.affine_point,
                    &signature_response.s.scalar,
                    &request.payload_hash,
                    signature_response.recovery_id,
                )
                .is_ok()
            }
            SignatureResponse::Edd25519(signature_response) => {
                let public_key_32_bytes: [u8; 32] =
                    pk.as_bytes().try_into().expect("Public key is  32 bytes.");
                let edwards_point =
                    curve25519_dalek::EdwardsPoint::from_bytes(&public_key_32_bytes)
                        .expect("Public key is a valid edwards point.");

                let derived_edwards_point =
                    derive_public_key_edwards_point_edd25519(edwards_point, request.tweak);

                let derived_public_key_32_bytes = *derived_edwards_point.compress().as_bytes();

                let message = request.payload_hash.as_bytes();

                ed25519_verify(
                    &signature_response.to_bytes(),
                    &message,
                    &derived_public_key_32_bytes,
                )
            }
        };

        if !signature_is_valid {
            return Err(RespondError::InvalidSignature.into());
=======
        // First get the yield promise of the (potentially timed out) request.
        if let Some(YieldIndex { data_id }) = self.get_pending_request(&request) {
            // Finally, resolve the promise. This will have no effect if the request already timed.
            env::promise_yield_resume(&data_id, &serde_json::to_vec(&response).unwrap());
            Ok(())
        } else {
            Err(InvalidParameters::RequestNotFound.into())
>>>>>>> 00070123
        }

        // Finally, resolve the promise. This will have no effect if the request already timed.
        env::promise_yield_resume(
            &yield_index.data_id,
            &serde_json::to_vec(&response).unwrap(),
        );
        Ok(())
    }

    /// Propose a new set of parameters (participants and threshold) for the MPC network.
    /// If a threshold number of votes are reached on the exact same proposal, this will transition
    /// the contract into the Resharing state.
    ///
    /// The epoch_id must be equal to 1 plus the current epoch ID (if Running) or prospective epoch
    /// ID (if Resharing). Otherwise the vote is ignored. This is to prevent late transactions from
    /// accidentally voting on outdated proposals.
    #[handle_result]
    pub fn vote_new_parameters(
        &mut self,
        prospective_epoch_id: EpochId,
        proposal: ThresholdParameters,
    ) -> Result<(), Error> {
        log!(
            "vote_new_parameters: signer={}, proposal={:?}",
            env::signer_account_id(),
            proposal,
        );
        match self {
            Self::V0(mpc_contract) => {
                mpc_contract.vote_new_parameters(prospective_epoch_id, &proposal)
            }
        }
    }

    /// Propose adding a new set of domains for the MPC network.
    /// If a threshold number of votes are reached on the exact same proposal, this will transition
    /// the contract into the Initializing state to generate keys for the new domains.
    ///
    /// The specified list of domains must have increasing and contiguous IDs, and the first ID
    /// must be the same as the `next_domain_id` returned by state().
    #[handle_result]
    pub fn vote_add_domains(&mut self, domains: Vec<DomainConfig>) -> Result<(), Error> {
        log!(
            "vote_add_domains: signer={}, domains={:?}",
            env::signer_account_id(),
            domains,
        );
        match self {
            Self::V0(mpc_contract) => mpc_contract.vote_add_domains(domains),
        }
    }

    /// Starts a new attempt to generate a key for the current domain.
    /// This only succeeds if the signer is the leader (the participant with the lowest ID).
    #[handle_result]
    pub fn start_keygen_instance(&mut self, key_event_id: KeyEventId) -> Result<(), Error> {
        log!("start_keygen_instance: signer={}", env::signer_account_id(),);
        match self {
            Self::V0(contract_state) => contract_state.start_keygen_instance(key_event_id),
        }
    }

    /// Casts a vote for `public_key` for the attempt identified by `key_event_id`.
    ///
    /// The effect of this method is either:
    ///  - Returns error (which aborts with no changes), if there is no active key generation
    ///    attempt (including if the attempt timed out), if the signer is not a participant,
    ///    or if the key_event_id corresponds to a different domain, different epoch, or different
    ///    attempt from the current key generation attempt.
    ///  - Returns Ok(()), with one of the following changes:
    ///    - A vote has been collected but we don't have enough votes yet.
    ///    - This vote is for a public key that disagrees from an earlier voted public key, causing
    ///      the attempt to abort; another call to `start` is then necessary.
    ///    - Everyone has now voted for the same public key; the state transitions into generating a
    ///      key for the next domain.
    ///    - Same as the last case, except that all domains have a generated key now, and the state
    ///      transitions into Running with the newly generated keys.
    #[handle_result]
    pub fn vote_pk(
        &mut self,
        key_event_id: KeyEventId,
        public_key: PublicKey,
    ) -> Result<(), Error> {
        log!(
            "vote_pk: signer={}, key_event_id={:?}, public_key={:?}",
            env::signer_account_id(),
            key_event_id,
            public_key,
        );
        match self {
            Self::V0(contract_state) => contract_state.vote_pk(key_event_id, public_key),
        }
    }

    /// Starts a new attempt to reshare the key for the current domain.
    /// This only succeeds if the signer is the leader (the participant with the lowest ID).
    #[handle_result]
    pub fn start_reshare_instance(&mut self, key_event_id: KeyEventId) -> Result<(), Error> {
        log!(
            "start_reshare_instance: signer={}",
            env::signer_account_id()
        );
        match self {
            Self::V0(contract_state) => contract_state.start_reshare_instance(key_event_id),
        }
    }

    /// Casts a vote for the successful resharing of the attempt identified by `key_event_id`.
    ///
    /// The effect of this method is either:
    ///  - Returns error (which aborts with no changes), if there is no active key resharing
    ///    attempt (including if the attempt timed out), if the signer is not a participant,
    ///    or if the key_event_id corresponds to a different domain, different epoch, or different
    ///    attempt from the current key resharing attempt.
    ///  - Returns Ok(()), with one of the following changes:
    ///    - A vote has been collected but we don't have enough votes yet.
    ///    - Everyone has now voted; the state transitions into resharing the key for the next
    ///      domain.
    ///    - Same as the last case, except that all domains' keys have been reshared now, and the
    ///      state transitions into Running with the newly reshared keys.
    #[handle_result]
    pub fn vote_reshared(&mut self, key_event_id: KeyEventId) -> Result<(), Error> {
        log!(
            "vote_reshared: signer={}, resharing_id={:?}",
            env::signer_account_id(),
            key_event_id,
        );
        match self {
            Self::V0(contract_state) => contract_state.vote_reshared(key_event_id),
        }
    }

    /// Casts a vote to cancel key generation. Any keys that have already been generated
    /// are kept and we transition into Running state; remaining domains are permanently deleted.
    /// Deleted domain IDs cannot be reused again in future calls to vote_add_domains.
    ///
    /// A next_domain_id that matches that in the state's domains struct must be passed in. This is
    /// to prevent stale requests from accidentally cancelling a future key generation state.
    #[handle_result]
    pub fn vote_cancel_keygen(&mut self, next_domain_id: u64) -> Result<(), Error> {
        log!("vote_cancel_keygen: signer={}", env::signer_account_id());
        match self {
            Self::V0(contract_state) => contract_state.vote_cancel_keygen(next_domain_id),
        }
    }

    #[payable]
    #[handle_result]
    pub fn propose_update(
        &mut self,
        #[serializer(borsh)] args: ProposeUpdateArgs,
    ) -> Result<UpdateId, Error> {
        // Only voters can propose updates:
        let proposer = self.voter_or_panic();

        let attached = env::attached_deposit();
        let required = ProposedUpdates::required_deposit(&args.code, &args.config);
        if attached < required {
            return Err(InvalidParameters::InsufficientDeposit.message(format!(
                "Attached {}, Required {}",
                attached.as_yoctonear(),
                required.as_yoctonear(),
            )));
        }

        let Some(id) = self.proposed_updates().propose(args.code, args.config) else {
            return Err(ConversionError::DataConversion
                .message("Cannot propose update due to incorrect parameters."));
        };

        log!(
            "propose_update: signer={}, id={:?}",
            env::signer_account_id(),
            id,
        );

        // Refund the difference if the propser attached more than required.
        if let Some(diff) = attached.checked_sub(required) {
            if diff > NearToken::from_yoctonear(0) {
                Promise::new(proposer).transfer(diff);
            }
        }

        Ok(id)
    }

    /// Vote for a proposed update given the [`UpdateId`] of the update.
    ///
    /// Returns Ok(true) if the amount of voters surpassed the threshold and the update was executed.
    /// Returns Ok(false) if the amount of voters did not surpass the threshold. Returns Err if the update
    /// was not found or if the voter is not a participant in the protocol.
    #[handle_result]
    pub fn vote_update(&mut self, id: UpdateId) -> Result<bool, Error> {
        log!(
            "vote_update: signer={}, id={:?}",
            env::signer_account_id(),
            id,
        );
        let voter = self.voter_or_panic();
        let threshold = match &self {
            Self::V0(mpc_contract) => mpc_contract.threshold()?,
        };
        let Some(votes) = self.proposed_updates().vote(&id, voter) else {
            return Err(InvalidParameters::UpdateNotFound.into());
        };

        // Not enough votes, wait for more.
        if (votes.len() as u64) < threshold.value() {
            return Ok(false);
        }

        let Some(_promise) = self.proposed_updates().do_update(&id, UPDATE_CONFIG_GAS) else {
            return Err(InvalidParameters::UpdateNotFound.into());
        };

        Ok(true)
    }
}

// Contract developer helper API
#[near_bindgen]
impl VersionedMpcContract {
    #[handle_result]
    #[init]
    pub fn init(
        parameters: ThresholdParameters,
        init_config: Option<InitConfig>,
    ) -> Result<Self, Error> {
        log!(
            "init: signer={}, parameters={:?}, init_config={:?}",
            env::signer_account_id(),
            parameters,
            init_config,
        );
        parameters.validate()?;

        Ok(Self::V0(MpcContract::init(parameters, init_config)))
    }

    // This function can be used to transfer the MPC network to a new contract.
    #[private]
    #[init]
    #[handle_result]
    pub fn init_running(
        domains: Vec<DomainConfig>,
        next_domain_id: u64,
        keyset: Keyset,
        parameters: ThresholdParameters,
        init_config: Option<InitConfig>,
    ) -> Result<Self, Error> {
        log!(
            "init_running: signer={}, domains={:?}, keyset={:?}, parameters={:?}, init_config={:?}",
            env::signer_account_id(),
            domains,
            keyset,
            parameters,
            init_config,
        );
        parameters.validate()?;
        let domains = DomainRegistry::from_raw_validated(domains, next_domain_id)?;

        // Check that the domains match exactly those in the keyset.
        let domain_ids_from_domains = domains.domains().iter().map(|d| d.id).collect::<Vec<_>>();
        let domain_ids_from_keyset = keyset
            .domains
            .iter()
            .map(|k| k.domain_id)
            .collect::<Vec<_>>();
        if domain_ids_from_domains != domain_ids_from_keyset {
            return Err(DomainError::DomainsMismatch.into());
        }

        Ok(Self::V0(MpcContract {
            config: Config::from(init_config),
            protocol_state: ProtocolContractState::Running(RunningContractState::new(
                domains, keyset, parameters,
            )),
            pending_requests: LookupMap::new(StorageKey::PendingRequests),
            proposed_updates: ProposedUpdates::default(),
        }))
    }

    /// This will be called internally by the contract to migrate the state when a new contract
    /// is deployed. This function should be changed every time state is changed to do the proper
    /// migrate flow.
    ///
    /// If nothing is changed, then this function will just return the current state. If it fails
    /// to read the state, then it will return an error.
    #[private]
    #[init(ignore_state)]
    #[handle_result]
    pub fn migrate() -> Result<Self, Error> {
        if let Some(legacy_contract_state::VersionedMpcContract::V1(state)) =
            env::state_read::<legacy_contract_state::VersionedMpcContract>()
        {
            // migrate config
            let mut config = Config::default();
            config.request_timeout_blocks = state.config.request_timeout_blocks;
            config.max_num_requests_to_remove = state.config.max_num_requests_to_remove;
            // migrate signature requests:
            let mut request_by_block_height: Vector<(BlockHeight, SignatureRequest)> =
                Vector::new(StorageKey::RequestsByTimestamp);
            let mut pending_requests: LookupMap<SignatureRequest, YieldIndex> =
                LookupMap::new(StorageKey::PendingRequests);

            let protocol_state: ProtocolContractState = (&state.protocol_state).into();

            for (created, request) in &state.request_by_block_height {
                // check if request is still valid:
                if created + config.request_timeout_blocks > env::block_height() {
                    // check if request is still pending:
                    if let Some(data_id) = state.pending_requests.get(request) {
                        let data_id = YieldIndex {
                            data_id: data_id.data_id,
                        };

                        let tweak = Tweak::new(request.epsilon.scalar.to_bytes().into());
                        let payload_hash =
                            PayloadHash::new(request.payload_hash.scalar.to_bytes().into());

                        let request = SignatureRequest {
                            domain_id: protocol_state
                                .most_recent_domain_for_signature_scheme(SignatureScheme::Secp256k1)
                                .expect("There exists a signature scheme for Secp256k1"),
                            payload_hash,
                            tweak,
                        };

                        request_by_block_height.push((*created, request.clone()));
                        pending_requests.insert(request, data_id);
                    }
                }
            }
            return Ok(VersionedMpcContract::V0(MpcContract {
                config,
                protocol_state,
                pending_requests,
                proposed_updates: ProposedUpdates::default(),
            }));
        }
        if let Some(v2_contract) = env::state_read::<VersionedMpcContract>() {
            return Ok(v2_contract);
        }
        Err(InvalidState::ContractStateIsMissing.into())
    }

    pub fn state(&self) -> &ProtocolContractState {
        match self {
            Self::V0(mpc_contract) => &mpc_contract.protocol_state,
        }
    }

    pub fn get_pending_request(&self, request: &SignatureRequest) -> Option<YieldIndex> {
        match self {
            Self::V0(mpc_contract) => mpc_contract.get_pending_request(request),
        }
    }

    pub fn config(&self) -> &Config {
        match self {
            Self::V0(mpc_contract) => &mpc_contract.config,
        }
    }

    // contract version
    pub fn version(&self) -> String {
        env!("CARGO_PKG_VERSION").to_string()
    }

    /// Upon success, removes the signature from state and returns it.
    /// If the signature request times out, removes the signature request from state and panics to fail the original transaction
    #[private]
    pub fn return_signature_and_clean_state_on_success(
        &mut self,
        request: SignatureRequest, // this change here should actually be ok.
        #[callback_result] signature: Result<SignatureResponse, PromiseError>,
    ) -> PromiseOrValue<SignatureResponse> {
        let Self::V0(mpc_contract) = self;
        mpc_contract.pending_requests.remove(&request);
        match signature {
            Ok(signature) => PromiseOrValue::Value(signature),
            Err(_) => {
                PromiseOrValue::Promise(Promise::new(env::current_account_id()).function_call(
                    "fail_on_timeout".to_string(),
                    vec![],
                    NearToken::from_near(0),
                    Gas::from_tgas(1),
                ))
            }
        }
    }

    #[private]
    pub fn fail_on_timeout(&self) {
        // To stay consistent with the old version of the timeout error
        env::panic_str(&SignError::Timeout.to_string());
    }

    #[private]
    pub fn update_config(&mut self, config: Config) {
        let Self::V0(mpc_contract) = self;
        mpc_contract.config = config;
    }

    fn proposed_updates(&mut self) -> &mut ProposedUpdates {
        match self {
            Self::V0(contract) => &mut contract.proposed_updates,
        }
    }
    /// Get our own account id as a voter.
    /// If we are not a participant, panic.
    fn voter_or_panic(&self) -> AccountId {
        let voter = env::signer_account_id();
        match self {
            Self::V0(contract) => match contract.protocol_state.authenticate_update_vote() {
                Ok(_) => voter,
                Err(err) => {
                    env::panic_str(format!("not a voter, {:?}", err).as_str());
                }
            },
        }
    }
}
#[cfg(not(target_arch = "wasm32"))]
#[cfg(test)]
mod tests {
    use super::*;
    use crate::primitives::domain::{DomainConfig, DomainId, SignatureScheme};
    use crate::primitives::test_utils::gen_participants;
    use crypto_shared::kdf::derive_secret_key;
    use k256::elliptic_curve::point::DecompactPoint;
    use k256::{self, ecdsa::SigningKey};
    use k256::{elliptic_curve, AffinePoint, Secp256k1};
    use near_sdk::{test_utils::VMContextBuilder, testing_env, VMContext};
    use primitives::key_state::{AttemptId, KeyForDomain};
    use rand::rngs::OsRng;
    use rand::RngCore;

    fn basic_setup() -> (VMContext, VersionedMpcContract, SigningKey) {
        let context = VMContextBuilder::new()
            .attached_deposit(NearToken::from_yoctonear(1))
            .build();
        testing_env!(context.clone());
        let secret_key = SigningKey::random(&mut OsRng);
        let encoded_point = secret_key.verifying_key().to_encoded_point(false);
        // The first byte of the binary representation of `EncodedPoint` is the tag, so we take the rest 64 bytes
        let public_key_data = encoded_point.as_bytes()[1..].to_vec();
        let domain_id = DomainId::legacy_ecdsa_id();
        let domains = vec![DomainConfig {
            id: domain_id,
            scheme: SignatureScheme::Secp256k1,
        }];
        let epoch_id = EpochId::new(0);
        let key_for_domain = KeyForDomain {
            domain_id,
            key: PublicKey::from_parts(near_sdk::CurveType::SECP256K1, public_key_data).unwrap(),
            attempt: AttemptId::new(),
        };
        let keyset = Keyset::new(epoch_id, vec![key_for_domain]);
        let parameters = ThresholdParameters::new(gen_participants(4), Threshold::new(3)).unwrap();
        let contract =
            VersionedMpcContract::init_running(domains, 1, keyset, parameters, None).unwrap();
        (context, contract, secret_key)
    }

    fn test_signature_common(success: bool) {
        let (context, mut contract, secret_key) = basic_setup();
        let mut payload = [0u8; 32];
        OsRng.fill_bytes(&mut payload);
        let key_path = "m/44'\''/60'\''/0'\''/0/0".to_string();

        let request = SignRequest {
            payload,
            path: key_path.clone(),
            key_version: 0,
        };
        let signature_request = SignatureRequest::new(
            Scalar::from_bytes(payload).unwrap(),
            &context.predecessor_account_id,
            &request.path,
        );
        contract.sign(request);
        contract.get_pending_request(&signature_request).unwrap();

        // simulate signature and response to the signing request
        let derivation_path = derive_epsilon(&context.predecessor_account_id, &key_path);
        let secret_key_ec: elliptic_curve::SecretKey<Secp256k1> =
            elliptic_curve::SecretKey::from_bytes(&secret_key.to_bytes()).unwrap();
        let derived_secret_key = derive_secret_key(&secret_key_ec, derivation_path);
        let secret_key = SigningKey::from_bytes(&derived_secret_key.to_bytes()).unwrap();
        let (signature, recovery_id) = secret_key.sign_prehash_recoverable(&payload).unwrap();
        let (r, s) = signature.split_bytes();
        let mut bytes = [0u8; 32];
        bytes.copy_from_slice(s.as_slice());
        let signature_response = if success {
            SignatureResponse::new(
                AffinePoint::decompact(&r).unwrap(),
                Scalar::from_bytes(bytes).unwrap(),
                recovery_id.to_byte(),
            )
        } else {
            // submit an incorrect signature to make the respond call fail
            SignatureResponse::new(
                AffinePoint::decompact(&r).unwrap(),
                Scalar::from_bytes([0u8; 32]).unwrap(),
                recovery_id.to_byte(),
            )
        };

        match contract.respond(signature_request.clone(), signature_response.clone()) {
            Ok(_) => {
                assert!(success);
                contract.return_signature_and_clean_state_on_success(
                    signature_request.clone(),
                    Ok(signature_response),
                );

                assert!(contract.get_pending_request(&signature_request).is_none(),);
            }
            Err(_) => assert!(!success),
        }
    }

    #[test]
    fn test_signature_simple() {
        test_signature_common(true);
        test_signature_common(false);
    }

    #[test]
    fn test_signature_timeout() {
        let (context, mut contract, _) = basic_setup();
        let payload = [0u8; 32];
        let key_path = "m/44'\''/60'\''/0'\''/0/0".to_string();

        let request = SignRequest {
            payload,
            path: key_path.clone(),
            key_version: 0,
        };
        let signature_request = SignatureRequest::new(
            Scalar::from_bytes(payload).unwrap(),
            &context.predecessor_account_id,
            &request.path,
        );
        contract.sign(request);
        assert!(matches!(
            contract.return_signature_and_clean_state_on_success(
                signature_request.clone(),
                Err(PromiseError::Failed)
            ),
            PromiseOrValue::Promise(_)
        ));
        assert!(contract.get_pending_request(&signature_request).is_none());
    }
}<|MERGE_RESOLUTION|>--- conflicted
+++ resolved
@@ -23,20 +23,13 @@
 use k256::elliptic_curve::group::GroupEncoding;
 use k256::elliptic_curve::sec1::ToEncodedPoint;
 use near_sdk::borsh::{self, BorshDeserialize, BorshSerialize};
-<<<<<<< HEAD
 use near_sdk::env::ed25519_verify;
-=======
->>>>>>> 00070123
 use near_sdk::store::{LookupMap, Vector};
 use near_sdk::{
     env, log, near_bindgen, AccountId, BlockHeight, CryptoHash, Gas, GasWeight, NearToken, Promise,
     PromiseError, PublicKey,
 };
-<<<<<<< HEAD
-use near_sdk::{near, CurveType};
-=======
-use near_sdk::{near, PromiseOrValue};
->>>>>>> 00070123
+use near_sdk::{near, CurveType, PromiseOrValue};
 use primitives::domain::{DomainConfig, DomainId, DomainRegistry, SignatureScheme};
 use primitives::key_state::{EpochId, KeyEventId, Keyset};
 use primitives::signature::{PayloadHash, SignRequest, SignatureRequest, Tweak, YieldIndex};
@@ -293,8 +286,8 @@
     /// The domain parameter specifies which domain we're querying the public key for;
     /// the default is the first domain.
     #[handle_result]
-    pub fn public_key(&self, domain: Option<DomainId>) -> Result<PublicKey, Error> {
-        let domain = domain.unwrap_or_else(DomainId::legacy_ecdsa_id);
+    pub fn public_key(&self, domain_id: Option<DomainId>) -> Result<PublicKey, Error> {
+        let domain = domain_id.unwrap_or_else(DomainId::legacy_ecdsa_id);
         match self {
             Self::V0(mpc_contract) => mpc_contract.public_key(domain),
         }
@@ -331,7 +324,7 @@
             CurveType::ED25519 => {
                 let public_key_edwards_point = near_public_key_to_edwards_point(public_key);
                 let derived_public_key_edwards_point =
-                    derive_public_key_edwards_point_edd25519(public_key_edwards_point, tweak);
+                    derive_public_key_edwards_point_edd25519(public_key_edwards_point, &tweak);
                 let encoded_point: [u8; 32] =
                     derived_public_key_edwards_point.compress().to_bytes();
 
@@ -358,22 +351,6 @@
             return Err(InvalidState::ProtocolStateNotRunning.into());
         }
 
-        // 1. First get the yield promise of the (potentially timed out) request.
-        let yield_index = self
-            .get_pending_request(&request)
-            .ok_or::<Error>(InvalidParameters::RequestNotFound.into())?;
-
-        // 2. Only then clean up the state.
-        // This order of execution ensures that the state is cleaned of the current
-        // response, even if it belongs to an already timed out signature request.
-        match self {
-            Self::V0(mpc_contract) => {
-                mpc_contract
-                    .remove_timed_out_requests(mpc_contract.config.max_num_requests_to_remove);
-            }
-        }
-<<<<<<< HEAD
-
         let pk = self.public_key(Some(request.domain_id))?;
 
         match (&response, pk.curve_type()) {
@@ -406,7 +383,7 @@
                         .expect("Public key is a valid edwards point.");
 
                 let derived_edwards_point =
-                    derive_public_key_edwards_point_edd25519(edwards_point, request.tweak);
+                    derive_public_key_edwards_point_edd25519(edwards_point, &request.tweak);
 
                 let derived_public_key_32_bytes = *derived_edwards_point.compress().as_bytes();
 
@@ -422,7 +399,7 @@
 
         if !signature_is_valid {
             return Err(RespondError::InvalidSignature.into());
-=======
+        }
         // First get the yield promise of the (potentially timed out) request.
         if let Some(YieldIndex { data_id }) = self.get_pending_request(&request) {
             // Finally, resolve the promise. This will have no effect if the request already timed.
@@ -430,15 +407,7 @@
             Ok(())
         } else {
             Err(InvalidParameters::RequestNotFound.into())
->>>>>>> 00070123
-        }
-
-        // Finally, resolve the promise. This will have no effect if the request already timed.
-        env::promise_yield_resume(
-            &yield_index.data_id,
-            &serde_json::to_vec(&response).unwrap(),
-        );
-        Ok(())
+        }
     }
 
     /// Propose a new set of parameters (participants and threshold) for the MPC network.
@@ -859,9 +828,9 @@
 #[cfg(test)]
 mod tests {
     use super::*;
+    use crate::crypto_shared::k256_types;
     use crate::primitives::domain::{DomainConfig, DomainId, SignatureScheme};
     use crate::primitives::test_utils::gen_participants;
-    use crypto_shared::kdf::derive_secret_key;
     use k256::elliptic_curve::point::DecompactPoint;
     use k256::{self, ecdsa::SigningKey};
     use k256::{elliptic_curve, AffinePoint, Secp256k1};
@@ -869,6 +838,11 @@
     use primitives::key_state::{AttemptId, KeyForDomain};
     use rand::rngs::OsRng;
     use rand::RngCore;
+
+    pub fn derive_secret_key(secret_key: &k256::SecretKey, tweak: &Tweak) -> k256::SecretKey {
+        let tweak = k256::Scalar::from_non_biased(tweak.as_bytes());
+        k256::SecretKey::new((tweak + secret_key.to_nonzero_scalar().as_ref()).into())
+    }
 
     fn basic_setup() -> (VMContext, VersionedMpcContract, SigningKey) {
         let context = VMContextBuilder::new()
@@ -901,15 +875,19 @@
         let (context, mut contract, secret_key) = basic_setup();
         let mut payload = [0u8; 32];
         OsRng.fill_bytes(&mut payload);
+        let payload = PayloadHash::new([0u8; 32]);
+
         let key_path = "m/44'\''/60'\''/0'\''/0/0".to_string();
 
         let request = SignRequest {
-            payload,
+            payload: payload.clone(),
             path: key_path.clone(),
             key_version: 0,
+            domain_id: None,
         };
         let signature_request = SignatureRequest::new(
-            Scalar::from_bytes(payload).unwrap(),
+            DomainId::default(),
+            payload.clone(),
             &context.predecessor_account_id,
             &request.path,
         );
@@ -917,28 +895,30 @@
         contract.get_pending_request(&signature_request).unwrap();
 
         // simulate signature and response to the signing request
-        let derivation_path = derive_epsilon(&context.predecessor_account_id, &key_path);
+        let derivation_path = derive_tweak(&context.predecessor_account_id, &key_path);
         let secret_key_ec: elliptic_curve::SecretKey<Secp256k1> =
             elliptic_curve::SecretKey::from_bytes(&secret_key.to_bytes()).unwrap();
-        let derived_secret_key = derive_secret_key(&secret_key_ec, derivation_path);
+        let derived_secret_key = derive_secret_key(&secret_key_ec, &derivation_path);
         let secret_key = SigningKey::from_bytes(&derived_secret_key.to_bytes()).unwrap();
-        let (signature, recovery_id) = secret_key.sign_prehash_recoverable(&payload).unwrap();
+        let (signature, recovery_id) = secret_key
+            .sign_prehash_recoverable(&payload.as_bytes())
+            .unwrap();
         let (r, s) = signature.split_bytes();
         let mut bytes = [0u8; 32];
         bytes.copy_from_slice(s.as_slice());
         let signature_response = if success {
-            SignatureResponse::new(
+            SignatureResponse::Secp256k1(k256_types::SignatureResponse::new(
                 AffinePoint::decompact(&r).unwrap(),
-                Scalar::from_bytes(bytes).unwrap(),
+                k256::Scalar::from_bytes(bytes).unwrap(),
                 recovery_id.to_byte(),
-            )
+            ))
         } else {
             // submit an incorrect signature to make the respond call fail
-            SignatureResponse::new(
+            SignatureResponse::Secp256k1(k256_types::SignatureResponse::new(
                 AffinePoint::decompact(&r).unwrap(),
-                Scalar::from_bytes([0u8; 32]).unwrap(),
+                k256::Scalar::from_bytes([0u8; 32]).unwrap(),
                 recovery_id.to_byte(),
-            )
+            ))
         };
 
         match contract.respond(signature_request.clone(), signature_response.clone()) {
@@ -964,16 +944,18 @@
     #[test]
     fn test_signature_timeout() {
         let (context, mut contract, _) = basic_setup();
-        let payload = [0u8; 32];
+        let payload = PayloadHash::new([0u8; 32]);
         let key_path = "m/44'\''/60'\''/0'\''/0/0".to_string();
 
         let request = SignRequest {
-            payload,
+            payload: payload.clone(),
             path: key_path.clone(),
             key_version: 0,
+            domain_id: None,
         };
         let signature_request = SignatureRequest::new(
-            Scalar::from_bytes(payload).unwrap(),
+            DomainId::default(),
+            payload,
             &context.predecessor_account_id,
             &request.path,
         );
