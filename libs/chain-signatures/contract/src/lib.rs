pub mod config;
pub mod crypto_shared;
pub mod errors;
pub mod legacy_contract_state;
pub mod primitives;
pub mod state;
pub mod storage_keys;
pub mod tee;
pub mod update;
#[cfg(feature = "dev-utils")]
pub mod utils;
pub mod v0_state;

use crate::errors::{Error, InvalidCandidateSet};
use crate::tee::{proposal::AllowedTeeProposals, quote::TeeQuoteStatus};
use crate::update::{ProposeUpdateArgs, ProposedUpdates, Update, UpdateId};
use crate::v0_state::MpcContractV1;
use config::{Config, InitConfig};
use crypto_shared::{
    derive_key_secp256k1, derive_tweak,
    kdf::{check_ec_signature, derive_public_key_edwards_point_ed25519},
    near_public_key_to_affine_point,
    types::{PublicKeyExtended, PublicKeyExtendedConversionError, SignatureResponse},
};
use dcap_qvl::verify;
use errors::{
    DomainError, InvalidParameters, InvalidState, PublicKeyError, RespondError, SignError,
};
use k256::elliptic_curve::{sec1::ToEncodedPoint, PrimeField};
use near_sdk::{
    borsh::{self, BorshDeserialize, BorshSerialize},
    env::{self, ed25519_verify},
    log, near, near_bindgen,
    store::{IterableMap, LookupMap},
    AccountId, CryptoHash, CurveType, Gas, GasWeight, NearToken, Promise, PromiseError,
    PromiseOrValue, PublicKey,
};
use primitives::{
    domain::{DomainConfig, DomainId, DomainRegistry, SignatureScheme},
    key_state::{AuthenticatedParticipantId, EpochId, KeyEventId, Keyset},
    signature::{SignRequest, SignRequestArgs, SignatureRequest, YieldIndex},
    thresholds::{Threshold, ThresholdParameters},
};
use state::{running::RunningContractState, ProtocolContractState};
use std::collections::BTreeMap;
use storage_keys::StorageKey;
use tee::{
    proposal::{CodeHashesVotes, DockerImageHash},
    quote::{get_collateral, verify_codehash},
    tee_participant::TeeParticipantInfo,
};
use v0_state::MpcContractV0;

// Gas required for a sign request
const GAS_FOR_SIGN_CALL: Gas = Gas::from_tgas(10);

// Register used to receive data id from `promise_await_data`.
const DATA_ID_REGISTER: u64 = 0;

// Prepaid gas for a `return_signature_and_clean_state_on_success` call
<<<<<<< HEAD
const RETURN_SIGNATURE_AND_CLEAN_STATE_ON_SUCCESS_CALL_GAS: Gas = Gas::from_tgas(5);

=======
const RETURN_SIGNATURE_AND_CLEAN_STATE_ON_SUCCESS_CALL_GAS: Gas = Gas::from_tgas(6);
>>>>>>> 75190a07
// Prepaid gas for a `update_config` call
const UPDATE_CONFIG_GAS: Gas = Gas::from_tgas(5);

/// Store two version of the MPC contract for migration and backward compatibility purposes.
/// Note: Probably, you don't need to change this struct.
#[near_bindgen]
#[derive(BorshDeserialize, BorshSerialize, Debug)]
pub enum VersionedMpcContract {
    /// Previous breaking changes version. We call `migration()` on it to transit into v1
    V0(MpcContractV0),
    /// Pre-TEE version
    V1(MpcContractV1),
    /// Current actual version
    V2(MpcContract),
}

impl Default for VersionedMpcContract {
    fn default() -> Self {
        env::panic_str("Calling default not allowed.");
    }
}

#[near(serializers=[borsh])]
#[derive(Debug)]
pub struct TeeState {
    allowed_tee_proposals: AllowedTeeProposals,
    historical_tee_proposals: Vec<DockerImageHash>,
    votes: CodeHashesVotes,
    tee_participant_info: IterableMap<AccountId, TeeParticipantInfo>,
}

impl Default for TeeState {
    fn default() -> Self {
        Self {
            allowed_tee_proposals: Default::default(),
            historical_tee_proposals: Default::default(),
            votes: Default::default(),
            tee_participant_info: IterableMap::new(StorageKey::TeeParticipantInfo),
        }
    }
}

impl TeeState {
    pub fn tee_status(&self, participants: Vec<AccountId>) -> BTreeMap<AccountId, TeeQuoteStatus> {
        let now_sec = env::block_timestamp_ms() / 1_000;
        participants
            .into_iter()
            .map(|account_id| {
                let status = self
                    .tee_participant_info
                    .get(&account_id)
                    .map(|tee_participant_info| {
                        TeeQuoteStatus::from(tee_participant_info.verify_quote(now_sec))
                    })
                    .unwrap_or(TeeQuoteStatus::None);
                (account_id, status)
            })
            .collect()
    }

    pub fn is_code_hash_allowed(
        &mut self,
        _code_hash: DockerImageHash,
        expected_rtmr3: &[u8; 48],
        raw_tcb_info: String,
    ) -> bool {
        // self.historical_tee_proposals
        //     .iter()
        //     .chain(
        //         self.allowed_tee_proposals
        //             .get(env::block_height())
        //             .iter()
        //             .map(|entry| &entry.proposal),
        //     )
        //     .any(|proposal| proposal.tee_quote.get_rtmr3().unwrap() == *expected_rtmr3)
        // TODO TODO TODO should be:
        // .any(|proposal| hash(proposal.tee_quote.get_rtmr3().unwrap() || code_hash) == *expected_rtmr3)
        let expected_rtmr3 = hex::encode(expected_rtmr3);
        let code_hash = verify_codehash(raw_tcb_info, expected_rtmr3);
        self.historical_tee_proposals
            .iter()
            .chain(
                self.allowed_tee_proposals
                    .get(env::block_height())
                    .iter()
                    .map(|entry| &entry.image_hash),
            )
            .any(|proposal| proposal.as_hex() == code_hash)
    }

    pub fn whitelist_tee_proposal(&mut self, tee_proposal: DockerImageHash) {
        self.votes.clear_votes();
        self.historical_tee_proposals.push(tee_proposal.clone());
        self.allowed_tee_proposals
            .insert(tee_proposal, env::block_height());
    }
}

#[near(serializers=[borsh])]
#[derive(Debug)]
pub struct MpcContract {
    protocol_state: ProtocolContractState,
    pending_requests: LookupMap<SignatureRequest, YieldIndex>,
    proposed_updates: ProposedUpdates,
    config: Config,
    tee_state: TeeState,
}

impl MpcContract {
    pub(crate) fn public_key_extended(
        &self,
        domain_id: DomainId,
    ) -> Result<PublicKeyExtended, Error> {
        self.protocol_state.public_key(domain_id)
    }

    fn threshold(&self) -> Result<Threshold, Error> {
        self.protocol_state.threshold()
    }

    /// returns true if the request was already pending
    fn add_request(&mut self, request: &SignatureRequest, data_id: CryptoHash) -> bool {
        self.pending_requests
            .insert(request.clone(), YieldIndex { data_id })
            .is_some()
    }

    fn get_pending_request(&self, request: &SignatureRequest) -> Option<YieldIndex> {
        self.pending_requests.get(request).cloned()
    }

    pub fn init(parameters: ThresholdParameters, init_config: Option<InitConfig>) -> Self {
        log!(
            "init: parameters={:?}, init_config={:?}",
            parameters,
            init_config,
        );
        parameters.validate().unwrap();

        Self {
            protocol_state: ProtocolContractState::Running(RunningContractState::new(
                DomainRegistry::default(),
                Keyset::new(EpochId::new(0), Vec::new()),
                parameters,
            )),
            pending_requests: LookupMap::new(StorageKey::PendingRequestsV2),
            proposed_updates: ProposedUpdates::default(),
            config: Config::from(init_config),
            tee_state: Default::default(),
        }
    }

    pub fn start_keygen_instance(&mut self, key_event_id: KeyEventId) -> Result<(), Error> {
        self.protocol_state
            .start_keygen_instance(key_event_id, self.config.key_event_timeout_blocks)
    }

    pub fn start_reshare_instance(&mut self, key_event_id: KeyEventId) -> Result<(), Error> {
        self.protocol_state
            .start_reshare_instance(key_event_id, self.config.key_event_timeout_blocks)
    }

    pub fn vote_reshared(&mut self, key_event_id: KeyEventId) -> Result<(), Error> {
        if let Some(new_state) = self.protocol_state.vote_reshared(key_event_id)? {
            self.protocol_state = new_state;
        }
        Ok(())
    }

    pub fn vote_pk(
        &mut self,
        key_event_id: KeyEventId,
        public_key: PublicKey,
    ) -> Result<(), Error> {
        let extended_key =
            public_key
                .try_into()
                .map_err(|err: PublicKeyExtendedConversionError| {
                    InvalidParameters::MalformedPayload.message(err.to_string())
                })?;

        if let Some(new_state) = self.protocol_state.vote_pk(key_event_id, extended_key)? {
            self.protocol_state = new_state;
        }

        Ok(())
    }

    pub fn vote_abort_key_event_instance(&mut self, key_event_id: KeyEventId) -> Result<(), Error> {
        self.protocol_state
            .vote_abort_key_event_instance(key_event_id)
    }

    pub fn vote_cancel_keygen(&mut self, next_domain_id: u64) -> Result<(), Error> {
        if let Some(new_state) = self.protocol_state.vote_cancel_keygen(next_domain_id)? {
            self.protocol_state = new_state;
        }
        Ok(())
    }

    pub fn vote_new_parameters(
        &mut self,
        prospective_epoch_id: EpochId,
        proposal: &ThresholdParameters,
    ) -> Result<(), Error> {
        let participant_ids = self
            .tee_state
            .tee_participant_info
            .keys()
            .cloned()
            .collect();
        let tee_verification = self.tee_state.tee_status(participant_ids);
        if tee_verification
            .values()
            .any(|status| *status != TeeQuoteStatus::Valid && *status != TeeQuoteStatus::None)
        {
            return Err(InvalidCandidateSet::InvalidParticipantsTeeQuote.into());
        }
        if let Some(new_state) = self
            .protocol_state
            .vote_new_parameters(prospective_epoch_id, proposal)?
        {
            self.protocol_state = new_state;
        }
        Ok(())
    }

    pub fn vote_add_domains(&mut self, domains: Vec<DomainConfig>) -> Result<(), Error> {
        if let Some(new_state) = self.protocol_state.vote_add_domains(domains)? {
            self.protocol_state = new_state;
        }
        Ok(())
    }

    pub fn vote_code_hash(&mut self, code_hash: DockerImageHash) -> Result<(), Error> {
        // Ensure the protocol is in the Running state
        let ProtocolContractState::Running(state) = &self.protocol_state else {
            return Err(InvalidState::ProtocolStateNotRunning.into());
        };

        let participant = AuthenticatedParticipantId::new(state.parameters.participants())?;
        let votes = self.tee_state.votes.vote(code_hash.clone(), &participant);

        // let expected_rtmr3 = verification_result.report.as_td10().unwrap().rt_mr3;

        // If the vote threshold is met and the new Docker hash is allowed by the TEE's RTMR3,
        // update the state
        if votes >= self.threshold()?.value()
        // && self
        //     .tee_state
        //     .is_code_hash_allowed(code_hash, &expected_rtmr3, raw_tcb_info)
        {
            self.tee_state.whitelist_tee_proposal(code_hash);
        }

        Ok(())
    }

    pub fn allowed_code_hashes(&mut self) -> Vec<DockerImageHash> {
        self.tee_state
            .allowed_tee_proposals
            .get(env::block_height())
            .into_iter()
            .map(|entry| entry.image_hash)
            .collect()
    }

    pub fn latest_code_hash(&mut self) -> DockerImageHash {
        self.allowed_code_hashes()
            .last()
            .expect("there must be at least one allowed code hash")
            .clone()
    }
}

// User contract API
#[near_bindgen]
impl VersionedMpcContract {
    /// `key_version` must be less than or equal to the value at `latest_key_version`
    /// To avoid overloading the network with too many requests,
    /// we ask for a small deposit for each signature request.
    /// The fee changes based on how busy the network is.
    #[handle_result]
    #[payable]
    pub fn sign(&mut self, request: SignRequestArgs) {
        log!(
            "sign: predecessor={:?}, request={:?}",
            env::predecessor_account_id(),
            request
        );

        let request: SignRequest = request.try_into().unwrap();
        let Ok(public_key) = self.public_key(Some(request.domain_id)) else {
            env::panic_str(
                &InvalidParameters::DomainNotFound
                    .message(format!(
                        "No key was found for the provided domain_id {:?}.",
                        request.domain_id,
                    ))
                    .to_string(),
            );
        };

        let curve_type = public_key.curve_type();

        // ensure the signer sent a valid signature request
        // It's important we fail here because the MPC nodes will fail in an identical way.
        // This allows users to get the error message
        match &curve_type {
            CurveType::SECP256K1 => {
                let hash = *request.payload.as_ecdsa().expect("Payload is not Ecdsa");
                k256::Scalar::from_repr(hash.into())
                    .into_option()
                    .expect("Ecdsa payload cannot be converted to Scalar");
            }
            CurveType::ED25519 => {
                request.payload.as_eddsa().expect("Payload is not EdDSA");
            }
        }

        // Make sure sign call will not run out of gas doing yield/resume logic
        if env::prepaid_gas() < GAS_FOR_SIGN_CALL {
            env::panic_str(
                &InvalidParameters::InsufficientGas
                    .message(format!(
                        "Provided: {}, required: {}",
                        env::prepaid_gas(),
                        GAS_FOR_SIGN_CALL
                    ))
                    .to_string(),
            );
        }

        let predecessor = env::predecessor_account_id();
        // Check deposit and refund if required
        let deposit = env::attached_deposit();
        match deposit.checked_sub(NearToken::from_yoctonear(1)) {
            None => {
                env::panic_str(
                    &InvalidParameters::InsufficientDeposit
                        .message(format!(
                            "Require a deposit of 1 yoctonear, found: {}",
                            deposit.as_yoctonear(),
                        ))
                        .to_string(),
                );
            }
            Some(diff) => {
                if diff > NearToken::from_yoctonear(0) {
                    log!("refund excess deposit {diff} to {predecessor}");
                    Promise::new(predecessor.clone()).transfer(diff);
                }
            }
        }

        let request = SignatureRequest::new(
            request.domain_id,
            request.payload,
            &predecessor,
            &request.path,
        );

        let Self::V2(mpc_contract) = self else {
            env::panic_str("expected V2")
        };

        env::log_str(&serde_json::to_string(&near_sdk::env::random_seed_array()).unwrap());

        let promise_index = env::promise_yield_create(
            "return_signature_and_clean_state_on_success",
            &serde_json::to_vec(&(&request,)).unwrap(),
            RETURN_SIGNATURE_AND_CLEAN_STATE_ON_SUCCESS_CALL_GAS,
            GasWeight(0),
            DATA_ID_REGISTER,
        );

        // Store the request in the contract's local state
        let return_sig_id: CryptoHash = env::read_register(DATA_ID_REGISTER)
            .expect("read_register failed")
            .try_into()
            .expect("conversion to CryptoHash failed");
        if mpc_contract.add_request(&request, return_sig_id) {
            log!("request already present, overriding callback.")
        }

        env::promise_return(promise_index);
    }

    /// This is the root public key combined from all the public keys of the participants.
    /// The domain parameter specifies which domain we're querying the public key for;
    /// the default is the first domain.
    #[handle_result]
    pub fn public_key(&self, domain_id: Option<DomainId>) -> Result<PublicKey, Error> {
        self.public_key_extended(domain_id).map(Into::into)
    }

    fn public_key_extended(&self, domain_id: Option<DomainId>) -> Result<PublicKeyExtended, Error> {
        let domain = domain_id.unwrap_or_else(DomainId::legacy_ecdsa_id);
        match self {
            Self::V2(mpc_contract) => mpc_contract.public_key_extended(domain),
            _ => env::panic_str("expected v2"),
        }
    }

    /// This is the derived public key of the caller given path and predecessor
    /// if predecessor is not provided, it will be the caller of the contract.
    ///
    /// The domain parameter specifies which domain we're deriving the public key for;
    /// the default is the first domain.
    #[handle_result]
    pub fn derived_public_key(
        &self,
        path: String,
        predecessor: Option<AccountId>,
        domain_id: Option<DomainId>,
    ) -> Result<PublicKey, Error> {
        let predecessor: AccountId = predecessor.unwrap_or_else(env::predecessor_account_id);
        let tweak = derive_tweak(&predecessor, &path);

        let domain = domain_id.unwrap_or_else(DomainId::legacy_ecdsa_id);
        let public_key = match self {
            Self::V2(mpc_contract) => mpc_contract.public_key_extended(domain),
            _ => env::panic_str("expected v2"),
        }?;

        let derived_public_key = match public_key {
            PublicKeyExtended::Secp256k1 { near_public_key } => {
                let derived_public_key =
                    derive_key_secp256k1(&near_public_key_to_affine_point(near_public_key), &tweak)
                        .map_err(PublicKeyError::from)?;

                let encoded_point = derived_public_key.to_encoded_point(false);
                let slice: &[u8] = &encoded_point.as_bytes()[1..65];
                PublicKey::from_parts(CurveType::SECP256K1, slice.to_vec())
            }
            PublicKeyExtended::Ed25519 { edwards_point, .. } => {
                let derived_public_key_edwards_point =
                    derive_public_key_edwards_point_ed25519(&edwards_point, &tweak);

                let encoded_point: [u8; 32] =
                    derived_public_key_edwards_point.compress().to_bytes();

                PublicKey::from_parts(CurveType::ED25519, encoded_point.into())
            }
        };

        derived_public_key.map_err(|_| PublicKeyError::DerivedKeyConversionFailed.into())
    }

    /// Key versions refer new versions of the root key that we may choose to generate on cohort changes
    /// Older key versions will always work but newer key versions were never held by older signers
    /// Newer key versions may also add new security features, like only existing within a secure enclave.
    /// The signature_scheme parameter specifies which signature scheme we're querying the latest version
    /// for. The default is Secp256k1. The default is **NOT** to query across all signature schemes.
    pub fn latest_key_version(&self, signature_scheme: Option<SignatureScheme>) -> u32 {
        self.state()
            .most_recent_domain_for_signature_scheme(signature_scheme.unwrap_or_default())
            .unwrap()
            .0 as u32
    }
}

// Node API
#[near_bindgen]
impl VersionedMpcContract {
    #[handle_result]
    pub fn respond(
        &mut self,
        request: SignatureRequest,
        response: SignatureResponse,
    ) -> Result<(), Error> {
        let signer = env::signer_account_id();
        log!("respond: signer={}, request={:?}", &signer, &request);
        if !self.state().is_running_or_resharing() {
            return Err(InvalidState::ProtocolStateNotRunning.into());
        }

        let public_key = self.public_key_extended(Some(request.domain_id))?;

        let signature_is_valid = match (&response, public_key) {
            (
                SignatureResponse::Secp256k1(signature_response),
                PublicKeyExtended::Secp256k1 { near_public_key },
            ) => {
                // generate the expected public key
                let expected_public_key = derive_key_secp256k1(
                    &near_public_key_to_affine_point(near_public_key),
                    &request.tweak,
                )
                .map_err(RespondError::from)?;

                let payload_hash = request.payload.as_ecdsa().expect("Payload is not ECDSA");

                // Check the signature is correct
                check_ec_signature(
                    &expected_public_key,
                    &signature_response.big_r.affine_point,
                    &signature_response.s.scalar,
                    payload_hash,
                    signature_response.recovery_id,
                )
                .is_ok()
            }
            (
                SignatureResponse::Ed25519 { signature },
                PublicKeyExtended::Ed25519 {
                    edwards_point: public_key_edwards_point,
                    ..
                },
            ) => {
                let derived_public_key_edwards_point = derive_public_key_edwards_point_ed25519(
                    &public_key_edwards_point,
                    &request.tweak,
                );
                let derived_public_key_32_bytes =
                    *derived_public_key_edwards_point.compress().as_bytes();

                let message = request.payload.as_eddsa().expect("Payload is not EdDSA");

                ed25519_verify(signature.as_bytes(), message, &derived_public_key_32_bytes)
            }
            (signature_response, public_key_requested) => {
                return Err(RespondError::SignatureSchemeMismatch.message(format!(
                    "Signature response from MPC: {:?}. Key requested by user {:?}",
                    signature_response, public_key_requested
                )));
            }
        };

        if !signature_is_valid {
            return Err(RespondError::InvalidSignature.into());
        }

        let Self::V2(mpc_contract) = self else {
            env::panic_str("expected V2")
        };
        // First get the yield promise of the (potentially timed out) request.
        if let Some(YieldIndex { data_id }) = mpc_contract.pending_requests.remove(&request) {
            // Finally, resolve the promise. This will have no effect if the request already timed.
            env::promise_yield_resume(&data_id, &serde_json::to_vec(&response).unwrap());
            Ok(())
        } else {
            Err(InvalidParameters::RequestNotFound.into())
        }
    }

    #[payable]
    #[handle_result]
    pub fn propose_join(
        &mut self,
        #[serializer(borsh)] proposed_tee_participant: TeeParticipantInfo,
    ) -> Result<(), Error> {
        let account_id = env::signer_account_id();
        log!(
            "propose_join: signer={}, proposed_tee_participant={:?}",
            account_id,
            proposed_tee_participant,
        );

        // Both participants and non-participants can propose. Non-participants must pay,
        // participants don't.

        if self.voter_account().is_err() {
            let attached = env::attached_deposit();
            let required = proposed_tee_participant.required_deposit();
            if attached < required {
                return Err(InvalidParameters::InsufficientDeposit.message(format!(
                    "Attached {}, Required {}",
                    attached.as_yoctonear(),
                    required.as_yoctonear(),
                )));
            }
            // Refund the difference if the proposer attached more than required.
            if let Some(diff) = attached.checked_sub(required) {
                if diff > NearToken::from_yoctonear(0) {
                    Promise::new(account_id.clone()).transfer(diff);
                }
            }
        }

        // Verify the TEE quote before adding the proposed participant to the contract state

        let quote_collateral = get_collateral(proposed_tee_participant.quote_collateral.clone());
        let _verification_result = verify::verify(
            &proposed_tee_participant.tee_quote,
            &quote_collateral,
            env::block_timestamp_ms() / 1_000,
        )
        .map_err(|err: anyhow::Error| {
            InvalidParameters::InvalidTeeRemoteAttestation.message(err.to_string())
        })?;

        // TODO: How should we verify tee_quote.report_data here? Are RTMR checks needed?
        //
        // let report_data = verification_result
        //     .report
        //     .as_td10()
        //     .ok_or_else(|| {
        //         InvalidParameters::InvalidTeeRemoteAttestation.message("Report is not TD10")
        //     })?
        //     .report_data;

        // All checks done, we can now add a new proposed participant to the contract state

        let Self::V2(mpc_contract) = self else {
            env::panic_str("expected V2")
        };

        mpc_contract
            .tee_state
            .tee_participant_info
            .insert(account_id, proposed_tee_participant);

        Ok(())
    }

    /// Propose a new set of parameters (participants and threshold) for the MPC network.
    /// If a threshold number of votes are reached on the exact same proposal, this will transition
    /// the contract into the Resharing state.
    ///
    /// The epoch_id must be equal to 1 plus the current epoch ID (if Running) or prospective epoch
    /// ID (if Resharing). Otherwise the vote is ignored. This is to prevent late transactions from
    /// accidentally voting on outdated proposals.
    #[handle_result]
    pub fn vote_new_parameters(
        &mut self,
        prospective_epoch_id: EpochId,
        proposal: ThresholdParameters,
    ) -> Result<(), Error> {
        log!(
            "vote_new_parameters: signer={}, proposal={:?}",
            env::signer_account_id(),
            proposal,
        );
        match self {
            Self::V2(mpc_contract) => {
                mpc_contract.vote_new_parameters(prospective_epoch_id, &proposal)
            }
            _ => env::panic_str("expected V2"),
        }
    }

    /// Propose adding a new set of domains for the MPC network.
    /// If a threshold number of votes are reached on the exact same proposal, this will transition
    /// the contract into the Initializing state to generate keys for the new domains.
    ///
    /// The specified list of domains must have increasing and contiguous IDs, and the first ID
    /// must be the same as the `next_domain_id` returned by state().
    #[handle_result]
    pub fn vote_add_domains(&mut self, domains: Vec<DomainConfig>) -> Result<(), Error> {
        log!(
            "vote_add_domains: signer={}, domains={:?}",
            env::signer_account_id(),
            domains,
        );
        match self {
            Self::V2(mpc_contract) => mpc_contract.vote_add_domains(domains),
            _ => env::panic_str("expected V2"),
        }
    }

    /// Starts a new attempt to generate a key for the current domain.
    /// This only succeeds if the signer is the leader (the participant with the lowest ID).
    #[handle_result]
    pub fn start_keygen_instance(&mut self, key_event_id: KeyEventId) -> Result<(), Error> {
        log!("start_keygen_instance: signer={}", env::signer_account_id(),);
        match self {
            Self::V2(contract_state) => contract_state.start_keygen_instance(key_event_id),
            _ => env::panic_str("expected V2"),
        }
    }

    /// Casts a vote for `public_key` for the attempt identified by `key_event_id`.
    ///
    /// The effect of this method is either:
    ///  - Returns error (which aborts with no changes), if there is no active key generation
    ///    attempt (including if the attempt timed out), if the signer is not a participant,
    ///    or if the key_event_id corresponds to a different domain, different epoch, or different
    ///    attempt from the current key generation attempt.
    ///  - Returns Ok(()), with one of the following changes:
    ///    - A vote has been collected but we don't have enough votes yet.
    ///    - This vote is for a public key that disagrees from an earlier voted public key, causing
    ///      the attempt to abort; another call to `start` is then necessary.
    ///    - Everyone has now voted for the same public key; the state transitions into generating a
    ///      key for the next domain.
    ///    - Same as the last case, except that all domains have a generated key now, and the state
    ///      transitions into Running with the newly generated keys.
    #[handle_result]
    pub fn vote_pk(
        &mut self,
        key_event_id: KeyEventId,
        public_key: PublicKey,
    ) -> Result<(), Error> {
        log!(
            "vote_pk: signer={}, key_event_id={:?}, public_key={:?}",
            env::signer_account_id(),
            key_event_id,
            public_key,
        );
        match self {
            Self::V2(contract_state) => contract_state.vote_pk(key_event_id, public_key),
            _ => env::panic_str("expected V2"),
        }
    }

    /// Starts a new attempt to reshare the key for the current domain.
    /// This only succeeds if the signer is the leader (the participant with the lowest ID).
    #[handle_result]
    pub fn start_reshare_instance(&mut self, key_event_id: KeyEventId) -> Result<(), Error> {
        log!(
            "start_reshare_instance: signer={}",
            env::signer_account_id()
        );
        match self {
            Self::V2(contract_state) => contract_state.start_reshare_instance(key_event_id),
            _ => env::panic_str("expected V2"),
        }
    }

    /// Casts a vote for the successful resharing of the attempt identified by `key_event_id`.
    ///
    /// The effect of this method is either:
    ///  - Returns error (which aborts with no changes), if there is no active key resharing
    ///    attempt (including if the attempt timed out), if the signer is not a participant,
    ///    or if the key_event_id corresponds to a different domain, different epoch, or different
    ///    attempt from the current key resharing attempt.
    ///  - Returns Ok(()), with one of the following changes:
    ///    - A vote has been collected but we don't have enough votes yet.
    ///    - Everyone has now voted; the state transitions into resharing the key for the next
    ///      domain.
    ///    - Same as the last case, except that all domains' keys have been reshared now, and the
    ///      state transitions into Running with the newly reshared keys.
    #[handle_result]
    pub fn vote_reshared(&mut self, key_event_id: KeyEventId) -> Result<(), Error> {
        log!(
            "vote_reshared: signer={}, resharing_id={:?}",
            env::signer_account_id(),
            key_event_id,
        );
        match self {
            Self::V2(contract_state) => contract_state.vote_reshared(key_event_id),
            _ => env::panic_str("expected V2"),
        }
    }

    /// Casts a vote to cancel key generation. Any keys that have already been generated
    /// are kept and we transition into Running state; remaining domains are permanently deleted.
    /// Deleted domain IDs cannot be reused again in future calls to vote_add_domains.
    ///
    /// A next_domain_id that matches that in the state's domains struct must be passed in. This is
    /// to prevent stale requests from accidentally cancelling a future key generation state.
    #[handle_result]
    pub fn vote_cancel_keygen(&mut self, next_domain_id: u64) -> Result<(), Error> {
        log!("vote_cancel_keygen: signer={}", env::signer_account_id());
        match self {
            Self::V2(contract_state) => contract_state.vote_cancel_keygen(next_domain_id),
            _ => env::panic_str("expected V2"),
        }
    }

    /// Casts a vote to abort the current key event instance. If succesful, the contract aborts the
    /// instance and a new instance with the next attempt_id can be started.
    #[handle_result]
    pub fn vote_abort_key_event_instance(&mut self, key_event_id: KeyEventId) -> Result<(), Error> {
        log!(
            "vote_abort_key_event_instance: signer={}",
            env::signer_account_id()
        );
        match self {
            Self::V2(contract_state) => contract_state.vote_abort_key_event_instance(key_event_id),
            _ => env::panic_str("expected V2"),
        }
    }

    /// Propose update to either code or config, but not both of them at the same time.
    #[payable]
    #[handle_result]
    pub fn propose_update(
        &mut self,
        #[serializer(borsh)] args: ProposeUpdateArgs,
    ) -> Result<UpdateId, Error> {
        // Only voters can propose updates:
        let proposer = self.voter_or_panic();
        let update: Update = args.try_into()?;

        let attached = env::attached_deposit();
        let required = ProposedUpdates::required_deposit(&update);
        if attached < required {
            return Err(InvalidParameters::InsufficientDeposit.message(format!(
                "Attached {}, Required {}",
                attached.as_yoctonear(),
                required.as_yoctonear(),
            )));
        }

        let id = self.proposed_updates().propose(update);

        log!(
            "propose_update: signer={}, id={:?}",
            env::signer_account_id(),
            id,
        );

        // Refund the difference if the proposer attached more than required.
        if let Some(diff) = attached.checked_sub(required) {
            if diff > NearToken::from_yoctonear(0) {
                Promise::new(proposer).transfer(diff);
            }
        }

        Ok(id)
    }

    /// Vote for a proposed update given the [`UpdateId`] of the update.
    ///
    /// Returns Ok(true) if the amount of voters surpassed the threshold and the update was executed.
    /// Returns Ok(false) if the amount of voters did not surpass the threshold. Returns Err if the update
    /// was not found or if the voter is not a participant in the protocol.
    #[handle_result]
    pub fn vote_update(&mut self, id: UpdateId) -> Result<bool, Error> {
        log!(
            "vote_update: signer={}, id={:?}",
            env::signer_account_id(),
            id,
        );
        let threshold = if let Self::V2(mpc_contract) = self {
            if !matches!(
                mpc_contract.protocol_state,
                ProtocolContractState::Running(_)
            ) {
                env::panic_str("protocol must be in running state");
            }
            mpc_contract.threshold()?
        } else {
            env::panic_str("expected V2");
        };
        let voter = self.voter_or_panic();
        let Some(votes) = self.proposed_updates().vote(&id, voter) else {
            return Err(InvalidParameters::UpdateNotFound.into());
        };

        // Not enough votes, wait for more.
        if (votes.len() as u64) < threshold.value() {
            return Ok(false);
        }

        let Some(_promise) = self.proposed_updates().do_update(&id, UPDATE_CONFIG_GAS) else {
            return Err(InvalidParameters::UpdateNotFound.into());
        };

        Ok(true)
    }

    #[handle_result]
    pub fn vote_code_hash(&mut self, code_hash: DockerImageHash) -> Result<(), Error> {
        log!(
            "vote_code_hash: signer={}, code_hash={:?}",
            env::signer_account_id(),
            code_hash,
        );
        self.voter_or_panic();
        match self {
            Self::V2(contract) => contract.vote_code_hash(code_hash)?,
            _ => env::panic_str("expected V2"),
        }
        Ok(())
    }

    #[handle_result]
    pub fn allowed_code_hashes(&mut self) -> Result<Vec<DockerImageHash>, Error> {
        log!("allowed_code_hashes: signer={}", env::signer_account_id());
        match self {
            Self::V2(contract) => Ok(contract.allowed_code_hashes()),
            _ => env::panic_str("expected V2"),
        }
    }

    #[handle_result]
    pub fn latest_code_hash(&mut self) -> Result<DockerImageHash, Error> {
        log!("latest_code_hash: signer={}", env::signer_account_id());
        match self {
            Self::V2(contract) => Ok(contract.latest_code_hash()),
            _ => env::panic_str("expected V2"),
        }
    }
}

// Contract developer helper API
#[near_bindgen]
impl VersionedMpcContract {
    #[handle_result]
    #[init]
    pub fn init(
        parameters: ThresholdParameters,
        init_config: Option<InitConfig>,
    ) -> Result<Self, Error> {
        log!(
            "init: signer={}, parameters={:?}, init_config={:?}",
            env::signer_account_id(),
            parameters,
            init_config,
        );
        parameters.validate()?;

        Ok(Self::V2(MpcContract::init(parameters, init_config)))
    }

    // This function can be used to transfer the MPC network to a new contract.
    #[private]
    #[init]
    #[handle_result]
    pub fn init_running(
        domains: Vec<DomainConfig>,
        next_domain_id: u64,
        keyset: Keyset,
        parameters: ThresholdParameters,
        init_config: Option<InitConfig>,
    ) -> Result<Self, Error> {
        log!(
            "init_running: signer={}, domains={:?}, keyset={:?}, parameters={:?}, init_config={:?}",
            env::signer_account_id(),
            domains,
            keyset,
            parameters,
            init_config,
        );
        parameters.validate()?;
        let domains = DomainRegistry::from_raw_validated(domains, next_domain_id)?;

        // Check that the domains match exactly those in the keyset.
        let domain_ids_from_domains = domains.domains().iter().map(|d| d.id).collect::<Vec<_>>();
        let domain_ids_from_keyset = keyset
            .domains
            .iter()
            .map(|k| k.domain_id)
            .collect::<Vec<_>>();
        if domain_ids_from_domains != domain_ids_from_keyset {
            return Err(DomainError::DomainsMismatch.into());
        }

        Ok(Self::V2(MpcContract {
            config: Config::from(init_config),
            protocol_state: ProtocolContractState::Running(RunningContractState::new(
                domains, keyset, parameters,
            )),
            pending_requests: LookupMap::new(StorageKey::PendingRequestsV2),
            proposed_updates: Default::default(),
            tee_state: Default::default(),
        }))
    }

    /// This will be called internally by the contract to migrate the state when a new contract
    /// is deployed. This function should be changed every time state is changed to do the proper
    /// migrate flow.
    ///
    /// If nothing is changed, then this function will just return the current state. If it fails
    /// to read the state, then it will return an error.
    #[private]
    #[init(ignore_state)]
    #[handle_result]
    pub fn migrate() -> Result<Self, Error> {
        log!("migrating contract");
        if let Some(contract) = env::state_read::<VersionedMpcContract>() {
            return match contract {
                VersionedMpcContract::V0(x) => Ok(VersionedMpcContract::V2(x.into())),
                VersionedMpcContract::V1(x) => Ok(VersionedMpcContract::V2(x.into())),
                VersionedMpcContract::V2(_) => Ok(contract),
            };
        }
        Err(InvalidState::ContractStateIsMissing.into())
    }

    pub fn state(&self) -> &ProtocolContractState {
        match self {
            Self::V2(mpc_contract) => &mpc_contract.protocol_state,
            _ => env::panic_str("expected V2"),
        }
    }

    pub fn get_pending_request(&self, request: &SignatureRequest) -> Option<YieldIndex> {
        match self {
            Self::V2(mpc_contract) => mpc_contract.get_pending_request(request),
            _ => env::panic_str("expected V2"),
        }
    }

    pub fn config(&self) -> &Config {
        match self {
            Self::V2(mpc_contract) => &mpc_contract.config,
            _ => env::panic_str("expected V2"),
        }
    }

    // contract version
    pub fn version(&self) -> String {
        env!("CARGO_PKG_VERSION").to_string()
    }

    /// Upon success, removes the signature from state and returns it.
    /// If the signature request times out, removes the signature request from state and panics to fail the original transaction
    #[private]
    pub fn return_signature_and_clean_state_on_success(
        &mut self,
        request: SignatureRequest, // this change here should actually be ok.
        #[callback_result] signature: Result<SignatureResponse, PromiseError>,
    ) -> PromiseOrValue<SignatureResponse> {
        let Self::V2(mpc_contract) = self else {
            env::panic_str("expected V2")
        };
        match signature {
            Ok(signature) => PromiseOrValue::Value(signature),
            Err(_) => {
                mpc_contract.pending_requests.remove(&request);
                let promise = Promise::new(env::current_account_id()).function_call(
                    "fail_on_timeout".to_string(),
                    vec![],
                    NearToken::from_near(0),
                    Gas::from_tgas(2),
                );
                near_sdk::PromiseOrValue::Promise(promise.as_return())
            }
        }
    }

    #[private]
    pub fn fail_on_timeout(&self) {
        // To stay consistent with the old version of the timeout error
        env::panic_str(&SignError::Timeout.to_string());
    }

    #[private]
    pub fn update_config(&mut self, config: Config) {
        let Self::V2(mpc_contract) = self else {
            env::panic_str("expected v2")
        };
        mpc_contract.config = config;
    }

    fn proposed_updates(&mut self) -> &mut ProposedUpdates {
        match self {
            Self::V2(contract) => &mut contract.proposed_updates,
            _ => env::panic_str("expected V2"),
        }
    }

    /// Get our own account id as a voter. Returns an error if we are not a participant.
    fn voter_account(&self) -> Result<AccountId, Error> {
        let voter = env::signer_account_id();
        match self {
            Self::V2(mpc_contract) => {
                mpc_contract.protocol_state.authenticate_update_vote()?;
                Ok(voter)
            }
            _ => env::panic_str("expected V2"),
        }
    }

    /// Get our own account id as a voter. If we are not a participant, panic.
    fn voter_or_panic(&self) -> AccountId {
        match self.voter_account() {
            Ok(voter) => voter,
            Err(err) => env::panic_str(&format!("not a voter, {:?}", err)),
        }
    }
}

#[cfg(not(target_arch = "wasm32"))]
#[cfg(test)]
mod tests {
    use super::*;
    use crate::crypto_shared::k256_types;
    use crate::primitives::{
        domain::{DomainConfig, DomainId, SignatureScheme},
        signature::{Payload, Tweak},
        test_utils::gen_participants,
    };
    use k256::{
        self,
        ecdsa::SigningKey,
        elliptic_curve::point::DecompactPoint,
        {elliptic_curve, AffinePoint, Secp256k1},
    };
    use near_sdk::{test_utils::VMContextBuilder, testing_env, VMContext};
    use primitives::key_state::{AttemptId, KeyForDomain};
    use rand::{rngs::OsRng, RngCore};

    pub fn derive_secret_key(secret_key: &k256::SecretKey, tweak: &Tweak) -> k256::SecretKey {
        let tweak = k256::Scalar::from_repr(tweak.as_bytes().into()).unwrap();
        k256::SecretKey::new((tweak + secret_key.to_nonzero_scalar().as_ref()).into())
    }

    fn basic_setup() -> (VMContext, VersionedMpcContract, SigningKey) {
        let context = VMContextBuilder::new()
            .attached_deposit(NearToken::from_yoctonear(1))
            .build();
        testing_env!(context.clone());
        let secret_key = SigningKey::random(&mut OsRng);
        let encoded_point = secret_key.verifying_key().to_encoded_point(false);
        // The first byte of the binary representation of `EncodedPoint` is the tag, so we take the rest 64 bytes
        let public_key_data = encoded_point.as_bytes()[1..].to_vec();
        let domain_id = DomainId::legacy_ecdsa_id();
        let domains = vec![DomainConfig {
            id: domain_id,
            scheme: SignatureScheme::Secp256k1,
        }];
        let epoch_id = EpochId::new(0);
        let near_public_key =
            PublicKey::from_parts(near_sdk::CurveType::SECP256K1, public_key_data).unwrap();
        let key_for_domain = KeyForDomain {
            domain_id,
            key: PublicKeyExtended::Secp256k1 { near_public_key },
            attempt: AttemptId::new(),
        };
        let keyset = Keyset::new(epoch_id, vec![key_for_domain]);
        let parameters = ThresholdParameters::new(gen_participants(4), Threshold::new(3)).unwrap();
        let contract =
            VersionedMpcContract::init_running(domains, 1, keyset, parameters, None).unwrap();
        (context, contract, secret_key)
    }

    fn test_signature_common(success: bool, legacy_v1_api: bool) {
        let (context, mut contract, secret_key) = basic_setup();
        let mut payload_hash = [0u8; 32];
        OsRng.fill_bytes(&mut payload_hash);
        let payload = Payload::from_legacy_ecdsa(payload_hash);
        let key_path = "m/44'\''/60'\''/0'\''/0/0".to_string();

        let request = if legacy_v1_api {
            SignRequestArgs {
                deprecated_payload: Some(payload_hash),
                deprecated_key_version: Some(0),
                path: key_path.clone(),
                ..Default::default()
            }
        } else {
            SignRequestArgs {
                payload_v2: Some(payload.clone()),
                path: key_path.clone(),
                domain_id: Some(DomainId::legacy_ecdsa_id()),
                ..Default::default()
            }
        };
        let signature_request = SignatureRequest::new(
            DomainId::default(),
            payload.clone(),
            &context.predecessor_account_id,
            &request.path,
        );
        contract.sign(request);
        contract.get_pending_request(&signature_request).unwrap();

        // simulate signature and response to the signing request
        let derivation_path = derive_tweak(&context.predecessor_account_id, &key_path);
        let secret_key_ec: elliptic_curve::SecretKey<Secp256k1> =
            elliptic_curve::SecretKey::from_bytes(&secret_key.to_bytes()).unwrap();
        let derived_secret_key = derive_secret_key(&secret_key_ec, &derivation_path);
        let secret_key = SigningKey::from_bytes(&derived_secret_key.to_bytes()).unwrap();
        let (signature, recovery_id) = secret_key
            .sign_prehash_recoverable(payload.as_ecdsa().unwrap())
            .unwrap();
        let (r, s) = signature.split_bytes();
        let mut bytes = [0u8; 32];
        bytes.copy_from_slice(s.as_slice());
        let signature_response = if success {
            SignatureResponse::Secp256k1(k256_types::Signature::new(
                AffinePoint::decompact(&r).unwrap(),
                k256::Scalar::from_repr(bytes.into()).unwrap(),
                recovery_id.to_byte(),
            ))
        } else {
            // submit an incorrect signature to make the respond call fail
            SignatureResponse::Secp256k1(k256_types::Signature::new(
                AffinePoint::decompact(&r).unwrap(),
                k256::Scalar::from_repr([0u8; 32].into()).unwrap(),
                recovery_id.to_byte(),
            ))
        };

        match contract.respond(signature_request.clone(), signature_response.clone()) {
            Ok(_) => {
                assert!(success);
                contract.return_signature_and_clean_state_on_success(
                    signature_request.clone(),
                    Ok(signature_response),
                );

                assert!(contract.get_pending_request(&signature_request).is_none(),);
            }
            Err(_) => assert!(!success),
        }
    }

    #[test]
    fn test_signature_simple() {
        test_signature_common(true, false);
        test_signature_common(false, false);
    }

    #[test]
    fn test_signature_simple_legacy() {
        test_signature_common(true, true);
        test_signature_common(false, true);
    }

    #[test]
    fn test_signature_timeout() {
        let (context, mut contract, _) = basic_setup();
        let payload = Payload::from_legacy_ecdsa([0u8; 32]);
        let key_path = "m/44'\''/60'\''/0'\''/0/0".to_string();

        let request = SignRequestArgs {
            payload_v2: Some(payload.clone()),
            path: key_path.clone(),
            domain_id: Some(DomainId::legacy_ecdsa_id()),
            ..Default::default()
        };
        let signature_request = SignatureRequest::new(
            DomainId::default(),
            payload,
            &context.predecessor_account_id,
            &request.path,
        );
        contract.sign(request);
        assert!(matches!(
            contract.return_signature_and_clean_state_on_success(
                signature_request.clone(),
                Err(PromiseError::Failed)
            ),
            PromiseOrValue::Promise(_)
        ));
        assert!(contract.get_pending_request(&signature_request).is_none());
    }
}<|MERGE_RESOLUTION|>--- conflicted
+++ resolved
@@ -58,12 +58,7 @@
 const DATA_ID_REGISTER: u64 = 0;
 
 // Prepaid gas for a `return_signature_and_clean_state_on_success` call
-<<<<<<< HEAD
-const RETURN_SIGNATURE_AND_CLEAN_STATE_ON_SUCCESS_CALL_GAS: Gas = Gas::from_tgas(5);
-
-=======
 const RETURN_SIGNATURE_AND_CLEAN_STATE_ON_SUCCESS_CALL_GAS: Gas = Gas::from_tgas(6);
->>>>>>> 75190a07
 // Prepaid gas for a `update_config` call
 const UPDATE_CONFIG_GAS: Gas = Gas::from_tgas(5);
 
