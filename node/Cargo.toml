[package]
name = "mpc-node"
version = "0.1.0"
edition = "2021"

[dependencies]
actix = "0.13.0"
aes-gcm = "0.10.3"
anyhow = "1.0.92"
async-trait = "0.1.83"
axum = "0.7.9"
borsh = { version = "1.5.1", features = ["derive"] }
cait-sith = { git = "https://github.com/Near-One/cait-sith.git", features = ["k256"], rev = "75af6bf8c25359dd2be25a838057f3a0dc88f633" }
clap = { version = "4.5.20", features = ["derive", "env"] }
flume = "0.11.1"
futures = "0.3.31"
futures-util = "0.3.31"
hex = { version = "0.4.3", features = ["serde"] }
hex-literal = "0.4.1"
hkdf = "0.12.4"
humantime = "2.1.0"
k256 = "0.13.4"
lazy_static = "1.5.0"
prometheus = "0.13.4"
quinn = "0.11.5"
rand = "0.8.5"
rcgen = "0.13.1"
rocksdb = "0.21.0"
rustls = { version = "0.23.16", default-features = false, features = ["ring"] }
serde = { version = "1.0.214", features = ["derive"] }
serde_json = "1.0.132"
serde_yaml = "0.9.34"
sha3 = "0.10.8"
tempfile = "3.14.0"
tokio = { version = "1.41.0", features = ["full"] }
tokio-util = "0.7.12"
tokio-stream = { version = "0.1" }
tracing = "0.1.40"
tracing-subscriber = { version = "0.3.18", features = ["env-filter"] }
x509-parser = "0.16.0"

<<<<<<< HEAD
# TODO: audit this and consider migrating just what we need into this repo
crypto-shared = { path = "../libs/mpc/chain-signatures/crypto-shared" }

near-indexer = { path = "../libs/nearcore/chain/indexer/" }
near-indexer-primitives = { path = "../libs/nearcore/chain/indexer-primitives" }
near-client = { path = "../libs/nearcore/chain/client" }
near-config-utils = { path = "../libs/nearcore/utils/config" }
near-o11y = { path = "../libs/nearcore/core/o11y" }
=======
near-indexer = { git = "https://github.com/near/nearcore", rev = "2bce389e4fd9273b78e4efbb16fb3317a7389b5b" }
near-indexer-primitives = { git = "https://github.com/near/nearcore", rev = "2bce389e4fd9273b78e4efbb16fb3317a7389b5b" }
near-client = { git = "https://github.com/near/nearcore", rev = "2bce389e4fd9273b78e4efbb16fb3317a7389b5b" }
near-config-utils = { git = "https://github.com/near/nearcore", rev = "2bce389e4fd9273b78e4efbb16fb3317a7389b5b" }
near-o11y = { git = "https://github.com/near/nearcore", rev = "2bce389e4fd9273b78e4efbb16fb3317a7389b5b" }

[dev-dependencies]
serial_test = "3.2.0"
reqwest = "0.12.9"
>>>>>>> bc1a25a0
<|MERGE_RESOLUTION|>--- conflicted
+++ resolved
@@ -39,7 +39,6 @@
 tracing-subscriber = { version = "0.3.18", features = ["env-filter"] }
 x509-parser = "0.16.0"
 
-<<<<<<< HEAD
 # TODO: audit this and consider migrating just what we need into this repo
 crypto-shared = { path = "../libs/mpc/chain-signatures/crypto-shared" }
 
@@ -48,14 +47,7 @@
 near-client = { path = "../libs/nearcore/chain/client" }
 near-config-utils = { path = "../libs/nearcore/utils/config" }
 near-o11y = { path = "../libs/nearcore/core/o11y" }
-=======
-near-indexer = { git = "https://github.com/near/nearcore", rev = "2bce389e4fd9273b78e4efbb16fb3317a7389b5b" }
-near-indexer-primitives = { git = "https://github.com/near/nearcore", rev = "2bce389e4fd9273b78e4efbb16fb3317a7389b5b" }
-near-client = { git = "https://github.com/near/nearcore", rev = "2bce389e4fd9273b78e4efbb16fb3317a7389b5b" }
-near-config-utils = { git = "https://github.com/near/nearcore", rev = "2bce389e4fd9273b78e4efbb16fb3317a7389b5b" }
-near-o11y = { git = "https://github.com/near/nearcore", rev = "2bce389e4fd9273b78e4efbb16fb3317a7389b5b" }
 
 [dev-dependencies]
 serial_test = "3.2.0"
-reqwest = "0.12.9"
->>>>>>> bc1a25a0
+reqwest = "0.12.9"