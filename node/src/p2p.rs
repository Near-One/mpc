--- conflicted
+++ resolved
@@ -128,17 +128,6 @@
     /// to have failed before the stream is opened, this will re-establish the
     /// connection first.
     async fn new_stream(&self) -> anyhow::Result<quinn::SendStream> {
-<<<<<<< HEAD
-        let conn = {
-            let mut current = self.current.lock().await;
-            if current.is_none() {
-                // Reconnect, if we never connected, or the previous connection was closed.
-                self.reestablish_locked_connection(&mut current).await?;
-            }
-            let conn = current.as_mut().unwrap().clone();
-            conn
-        };
-=======
         let conn = self
             .current
             .borrow()
@@ -147,7 +136,6 @@
             .ok_or_else(|| {
                 anyhow::anyhow!("Connection to {} is broken", self.target_participant_id)
             })?;
->>>>>>> 733f0ccc
         let stream = conn.open_uni().await?;
         Ok(stream)
     }
@@ -509,47 +497,6 @@
         let mut ids: Vec<_> = self
             .connections
             .iter()
-<<<<<<< HEAD
-            .filter(|(_, conn)| conn.is_alive.load(Ordering::SeqCst))
-            .map(|(p, _)| *p)
-            .chain(vec![self.my_id])
-            .collect()
-    }
-}
-
-impl QuicMeshSender {
-    fn run_check_connections(&self, period: Duration) {
-        for (id, connection) in &self.connections {
-            if id == &self.my_id {
-                continue;
-            }
-            let connection = connection.clone();
-            let id = *id;
-            tracking::spawn(
-                format!("checking connection for participant {}", id).as_str(),
-                async move {
-                    loop {
-                        tokio::time::sleep(period).await;
-                        let mut current = connection.current.lock().await;
-                        if current.is_none() {
-                            match connection
-                                .reestablish_locked_connection(&mut current)
-                                .await
-                            {
-                                Ok(_) => {
-                                    connection.is_alive.store(true, Ordering::SeqCst);
-                                }
-                                Err(err) => {
-                                    tracking::set_progress(format!("Could not reestablish new connection with participant {}, got error {}", id, err).as_str());
-                                    connection.is_alive.store(false, Ordering::SeqCst);
-                                }
-                            }
-                        }
-                    }
-                },
-            );
-        }
-=======
             .filter(|(_, conn)| conn.is_alive.load(Ordering::Relaxed))
             .map(|(p, _)| *p)
             .chain([self.my_id])
@@ -557,7 +504,6 @@
         // Make it stable for testing.
         ids.sort();
         ids
->>>>>>> 733f0ccc
     }
 }
 
