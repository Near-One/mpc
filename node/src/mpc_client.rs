--- conflicted
+++ resolved
@@ -19,18 +19,10 @@
 use tokio::sync::mpsc;
 use tokio::time::timeout;
 
-<<<<<<< HEAD
-
-/// Main entry point for the MPC node. Runs all the business logic for doing
-/// multiparty computation.
-pub async fn run_mpc_client(
-    config: Arc<MpcConfig>,
-    triple_config: Arc<TripleConfig>,
-=======
+
 #[derive(Clone)]
 pub struct MpcClient {
     config: Arc<Config>,
->>>>>>> 3b80ced5
     client: Arc<MeshNetworkClient>,
     triple_store: Arc<SimpleTripleStore>,
     presignature_store: Arc<SimplePresignatureStore>,
@@ -54,14 +46,6 @@
         }
     }
 
-<<<<<<< HEAD
-    if client.my_participant_id() == client.all_participant_ids()[0] {
-        run_key_generation(
-            client.new_channel_for_task(MpcTaskId::KeyGeneration)?,
-            client.all_alive_participant_ids(),
-            client.my_participant_id(),
-            config.participants.threshold as usize,
-=======
     /// Main entry point for the MPC node. Runs all the business logic for doing
     /// multiparty computation.
     pub async fn run(
@@ -225,7 +209,6 @@
             self.config.mpc.participants.threshold as usize,
             self.config.triple.clone().into(),
             self.triple_store.clone(),
->>>>>>> 3b80ced5
         )
         .await?;
 
