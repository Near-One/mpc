<<<<<<< HEAD
use crate::config::{load_config, ConfigFile, IndexerConfig, SyncMode, TripleConfig, WebUIConfig};
use crate::indexer::configs::InitConfigArgs;
use crate::indexer::handler::listen_blocks;
use crate::indexer::stats::{indexer_logger, IndexerStats};
=======
use crate::config::{
    load_config, ConfigFile, KeyGenerationConfig, PresignatureConfig, SignatureConfig,
    TripleConfig, WebUIConfig,
};
>>>>>>> 3b80ced5
use crate::mpc_client::MpcClient;
use crate::network::{run_network_client, MeshNetworkTransportSender};
use crate::p2p::{generate_test_p2p_configs, new_quic_mesh_network};
use crate::sign::SimplePresignatureStore;
use crate::tracking;
use crate::triple::SimpleTripleStore;
use crate::web::run_web_server;
use clap::Parser;
use std::num::NonZero;
use std::path::Path;
use std::sync::Arc;
use tokio::sync::Mutex;

#[derive(Parser, Debug)]
pub enum Cli {
    Start {
        #[arg(long, env("MPC_HOME_DIR"))]
        home_dir: String,
    },
    /// Generates a set of test configurations suitable for running MPC in
    /// an integration test.
    GenerateTestConfigs {
        #[arg(long)]
        output_dir: String,
        #[arg(long)]
        num_participants: usize,
        #[arg(long)]
        threshold: usize,
    },
    GenerateIndexerConfigs(InitConfigArgs),
}

impl Cli {
    pub async fn run(self) -> anyhow::Result<()> {
        match self {
            Cli::Start { home_dir } => {
                let config = load_config(Path::new(&home_dir))?;

                // Start the near indexer
                let indexer_handle = if let Some(indexer_config) = config.indexer {
                    Some(std::thread::spawn(move || {
                        actix::System::new().block_on(async {
                            let indexer = near_indexer::Indexer::new(
                                indexer_config.to_near_indexer_config(home_dir.into()),
                            )
                            .expect("Failed to initialize the Indexer");
                            let stream = indexer.streamer();
                            let view_client = indexer.client_actors().0;
                            let stats: Arc<Mutex<IndexerStats>> =
                                Arc::new(Mutex::new(IndexerStats::new()));

                            actix::spawn(indexer_logger(Arc::clone(&stats), view_client));
                            listen_blocks(stream, indexer_config.concurrency, Arc::clone(&stats))
                                .await;
                        });
                    }))
                } else {
                    None
                };

                // Start the mpc client
                let (root_task, _) = tracking::start_root_task(async move {
                    let root_task_handle = tracking::current_task();

                    let (sender, receiver) = new_quic_mesh_network(&config.mpc).await?;
                    sender.wait_for_ready().await?;
                    let (network_client, channel_receiver) =
                        run_network_client(Arc::new(sender), Box::new(receiver));

                    let config = Arc::new(config);
                    let mpc_client = MpcClient::new(
                        config.clone(),
                        network_client,
                        Arc::new(SimpleTripleStore::new()),
                        Arc::new(SimplePresignatureStore::new()),
                        Arc::new(tokio::sync::OnceCell::new()),
                    );

                    tracking::spawn_checked(
                        "web server",
                        run_web_server(root_task_handle, config.web_ui.clone(), mpc_client.clone()),
                    );
                    mpc_client.clone().run(channel_receiver).await?;
                    anyhow::Ok(())
                });

                root_task.await?;
                indexer_handle.map(|h| h.join().unwrap());

                Ok(())
            }
            Cli::GenerateTestConfigs {
                output_dir,
                num_participants,
                threshold,
            } => {
                let configs = generate_test_p2p_configs(num_participants, threshold)?;
                for (i, config) in configs.into_iter().enumerate() {
                    let subdir = format!("{}/{}", output_dir, i);
                    std::fs::create_dir_all(&subdir)?;
                    let file_config = ConfigFile {
                        my_participant_id: config.my_participant_id,
                        participants: config.participants,
                        p2p_private_key_file: "p2p.pem".to_owned(),
                        web_ui: WebUIConfig {
                            host: "127.0.0.1".to_owned(),
                            port: 20000 + i as u16,
                        },
                        key_generation: KeyGenerationConfig { timeout_sec: 60 },
                        triple: TripleConfig {
                            concurrency: 4,
                            desired_triples_to_buffer: 65536,
                            timeout_sec: 60,
                            parallel_triple_generation_stagger_time_sec: 1,
                        },
<<<<<<< HEAD
                        indexer: Some(IndexerConfig {
                            stream_while_syncing: false,
                            validate_genesis: true,
                            sync_mode: SyncMode::SyncFromInterruption,
                            concurrency: NonZero::new(1).unwrap(),
                        }),
=======
                        presignature: PresignatureConfig { timeout_sec: 60 },
                        signature: SignatureConfig { timeout_sec: 60 },
>>>>>>> 3b80ced5
                    };
                    std::fs::write(
                        format!("{}/p2p.pem", subdir),
                        &config.secrets.p2p_private_key,
                    )?;
                    std::fs::write(
                        format!("{}/config.yaml", subdir),
                        serde_yaml::to_string(&file_config)?,
                    )?;
                }
                Ok(())
            }
            Cli::GenerateIndexerConfigs(config) => {
                // TODO: there is some weird serialization issue which causes configs to be written
                // with human-readable ByteSizes (e.g. '40.0 MB' instead of 40000000), which neard
                // cannot parse.
                near_indexer::indexer_init_configs(&config.home_dir.clone().into(), config.into())?;
                Ok(())
            }
        }
    }
}<|MERGE_RESOLUTION|>--- conflicted
+++ resolved
@@ -1,14 +1,10 @@
-<<<<<<< HEAD
-use crate::config::{load_config, ConfigFile, IndexerConfig, SyncMode, TripleConfig, WebUIConfig};
+use crate::config::{
+    load_config, ConfigFile, IndexerConfig, KeyGenerationConfig, PresignatureConfig,
+    SignatureConfig, SyncMode, TripleConfig, WebUIConfig,
+};
 use crate::indexer::configs::InitConfigArgs;
 use crate::indexer::handler::listen_blocks;
 use crate::indexer::stats::{indexer_logger, IndexerStats};
-=======
-use crate::config::{
-    load_config, ConfigFile, KeyGenerationConfig, PresignatureConfig, SignatureConfig,
-    TripleConfig, WebUIConfig,
-};
->>>>>>> 3b80ced5
 use crate::mpc_client::MpcClient;
 use crate::network::{run_network_client, MeshNetworkTransportSender};
 use crate::p2p::{generate_test_p2p_configs, new_quic_mesh_network};
@@ -48,7 +44,7 @@
                 let config = load_config(Path::new(&home_dir))?;
 
                 // Start the near indexer
-                let indexer_handle = if let Some(indexer_config) = config.indexer {
+                let indexer_handle = if let Some(indexer_config) = config.indexer.clone() {
                     Some(std::thread::spawn(move || {
                         actix::System::new().block_on(async {
                             let indexer = near_indexer::Indexer::new(
@@ -117,6 +113,12 @@
                             host: "127.0.0.1".to_owned(),
                             port: 20000 + i as u16,
                         },
+                        indexer: Some(IndexerConfig {
+                            stream_while_syncing: false,
+                            validate_genesis: true,
+                            sync_mode: SyncMode::SyncFromInterruption,
+                            concurrency: NonZero::new(1).unwrap(),
+                        }),
                         key_generation: KeyGenerationConfig { timeout_sec: 60 },
                         triple: TripleConfig {
                             concurrency: 4,
@@ -124,17 +126,8 @@
                             timeout_sec: 60,
                             parallel_triple_generation_stagger_time_sec: 1,
                         },
-<<<<<<< HEAD
-                        indexer: Some(IndexerConfig {
-                            stream_while_syncing: false,
-                            validate_genesis: true,
-                            sync_mode: SyncMode::SyncFromInterruption,
-                            concurrency: NonZero::new(1).unwrap(),
-                        }),
-=======
                         presignature: PresignatureConfig { timeout_sec: 60 },
                         signature: SignatureConfig { timeout_sec: 60 },
->>>>>>> 3b80ced5
                     };
                     std::fs::write(
                         format!("{}/p2p.pem", subdir),
