<<<<<<< HEAD
use crate::config::{load_config, ConfigFile, IndexerConfig, SyncMode, TripleConfig, WebUIConfig};
use crate::indexer::configs::InitConfigArgs;
use crate::indexer::handler::listen_blocks;
use crate::indexer::stats::{indexer_logger, IndexerStats};
use crate::mpc_client::run_mpc_client;
=======
use crate::config::{load_config, ConfigFile, TripleConfig, WebUIConfig};
use crate::mpc_client::MpcClient;
>>>>>>> 343085f8
use crate::network::{run_network_client, MeshNetworkTransportSender};
use crate::p2p::{generate_test_p2p_configs, new_quic_mesh_network};
use crate::sign::SimplePresignatureStore;
use crate::tracking;
use crate::triple::SimpleTripleStore;
use crate::web::run_web_server;
use clap::Parser;
use std::num::NonZero;
use std::path::Path;
use std::sync::Arc;
use tokio::sync::Mutex;

#[derive(Parser, Debug)]
pub enum Cli {
    Start {
        #[arg(long, env("MPC_HOME_DIR"))]
        home_dir: String,
    },
    /// Generates a set of test configurations suitable for running MPC in
    /// an integration test.
    GenerateTestConfigs {
        #[arg(long)]
        output_dir: String,
        #[arg(long)]
        num_participants: usize,
        #[arg(long)]
        threshold: usize,
    },
    GenerateIndexerConfigs(InitConfigArgs),
}

impl Cli {
    pub async fn run(self) -> anyhow::Result<()> {
        match self {
            Cli::Start { home_dir } => {
                let config = load_config(Path::new(&home_dir))?;

                // Start the near indexer
                let indexer_handle = if let Some(indexer_config) = config.indexer {
                    Some(std::thread::spawn(move || {
                        actix::System::new().block_on(async {
                            let indexer = near_indexer::Indexer::new(
                                indexer_config.to_near_indexer_config(home_dir.into()),
                            )
                            .expect("Failed to initialize the Indexer");
                            let stream = indexer.streamer();
                            let view_client = indexer.client_actors().0;
                            let stats: Arc<Mutex<IndexerStats>> =
                                Arc::new(Mutex::new(IndexerStats::new()));

                            actix::spawn(indexer_logger(Arc::clone(&stats), view_client));
                            listen_blocks(stream, indexer_config.concurrency, Arc::clone(&stats))
                                .await;
                        });
                    }))
                } else {
                    None
                };

                // Start the mpc client
                let (root_task, _) = tracking::start_root_task(async move {
                    let root_task_handle = tracking::current_task();

                    let (sender, receiver) = new_quic_mesh_network(&config.mpc).await?;
                    sender.wait_for_ready().await?;
                    let (network_client, channel_receiver) =
                        run_network_client(Arc::new(sender), Box::new(receiver));

                    let mpc_client = MpcClient::new(
                        config.mpc.into(),
                        config.triple.into(),
                        network_client,
                        Arc::new(SimpleTripleStore::new()),
                        Arc::new(SimplePresignatureStore::new()),
                        Arc::new(tokio::sync::OnceCell::new()),
                    );

                    tracking::spawn_checked(
                        "web server",
                        run_web_server(root_task_handle, config.web_ui, mpc_client.clone()),
                    );
                    mpc_client.clone().run(channel_receiver).await?;
                    anyhow::Ok(())
                });

                root_task.await?;
                indexer_handle.map(|h| h.join().unwrap());

                Ok(())
            }
            Cli::GenerateTestConfigs {
                output_dir,
                num_participants,
                threshold,
            } => {
                let configs = generate_test_p2p_configs(num_participants, threshold)?;
                for (i, config) in configs.into_iter().enumerate() {
                    let subdir = format!("{}/{}", output_dir, i);
                    std::fs::create_dir_all(&subdir)?;
                    let file_config = ConfigFile {
                        my_participant_id: config.my_participant_id,
                        participants: config.participants,
                        p2p_private_key_file: "p2p.pem".to_owned(),
                        web_ui: WebUIConfig {
                            host: "127.0.0.1".to_owned(),
                            port: 20000 + i as u16,
                        },
<<<<<<< HEAD
                        triple: TripleConfig { concurrency: 4 },
                        indexer: Some(IndexerConfig {
                            stream_while_syncing: false,
                            validate_genesis: true,
                            sync_mode: SyncMode::SyncFromInterruption,
                            concurrency: NonZero::new(1).unwrap(),
                        }),
=======
                        triple: TripleConfig {
                            concurrency: 4,
                            desired_triples_to_buffer: 65536,
                        },
>>>>>>> 343085f8
                    };
                    std::fs::write(
                        format!("{}/p2p.pem", subdir),
                        &config.secrets.p2p_private_key,
                    )?;
                    std::fs::write(
                        format!("{}/config.yaml", subdir),
                        serde_yaml::to_string(&file_config)?,
                    )?;
                }
                Ok(())
            }
            Cli::GenerateIndexerConfigs(config) => {
                // TODO: there is some weird serialization issue which causes configs to be written
                // with human-readable ByteSizes (e.g. '40.0 MB' instead of 40000000), which neard
                // cannot parse.
                near_indexer::indexer_init_configs(&config.home_dir.clone().into(), config.into())?;
                Ok(())
            }
        }
    }
}<|MERGE_RESOLUTION|>--- conflicted
+++ resolved
@@ -1,13 +1,8 @@
-<<<<<<< HEAD
 use crate::config::{load_config, ConfigFile, IndexerConfig, SyncMode, TripleConfig, WebUIConfig};
 use crate::indexer::configs::InitConfigArgs;
 use crate::indexer::handler::listen_blocks;
 use crate::indexer::stats::{indexer_logger, IndexerStats};
-use crate::mpc_client::run_mpc_client;
-=======
-use crate::config::{load_config, ConfigFile, TripleConfig, WebUIConfig};
 use crate::mpc_client::MpcClient;
->>>>>>> 343085f8
 use crate::network::{run_network_client, MeshNetworkTransportSender};
 use crate::p2p::{generate_test_p2p_configs, new_quic_mesh_network};
 use crate::sign::SimplePresignatureStore;
@@ -115,20 +110,16 @@
                             host: "127.0.0.1".to_owned(),
                             port: 20000 + i as u16,
                         },
-<<<<<<< HEAD
-                        triple: TripleConfig { concurrency: 4 },
+                        triple: TripleConfig {
+                            concurrency: 4,
+                            desired_triples_to_buffer: 65536,
+                        },
                         indexer: Some(IndexerConfig {
                             stream_while_syncing: false,
                             validate_genesis: true,
                             sync_mode: SyncMode::SyncFromInterruption,
                             concurrency: NonZero::new(1).unwrap(),
                         }),
-=======
-                        triple: TripleConfig {
-                            concurrency: 4,
-                            desired_triples_to_buffer: 65536,
-                        },
->>>>>>> 343085f8
                     };
                     std::fs::write(
                         format!("{}/p2p.pem", subdir),
