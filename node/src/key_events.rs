use crate::indexer::participants::KeyEventIdComparisonResult;
use crate::indexer::types::{
    ChainStartKeygenArgs, ChainStartReshareArgs, ChainVoteAbortKeyEventArgs,
};
use crate::network::MeshNetworkClient;
use crate::providers::eddsa::{EddsaSignatureProvider, EddsaTaskId};
use crate::providers::{EcdsaTaskId, PublicKeyConversion};
use crate::tracking::AutoAbortTaskCollection;
use crate::{
    config::ParticipantsConfig,
    indexer::{
        participants::ContractKeyEventInstance,
        types::{ChainSendTransactionRequest, ChainVotePkArgs, ChainVoteResharedArgs},
    },
    keyshare::{Keyshare, KeyshareData, KeyshareStorage},
    network::NetworkTaskChannel,
    providers::{EcdsaSignatureProvider, SignatureProvider},
};
use cait_sith::{frost_ed25519, frost_secp256k1};
use mpc_contract::crypto_shared::types::PublicKeyExtended;
use mpc_contract::primitives::domain::{DomainConfig, SignatureScheme};
use mpc_contract::primitives::key_state::{KeyEventId, KeyForDomain, Keyset};
use std::sync::Arc;
use std::time::Duration;
use tokio::sync::{mpsc, watch};
use tokio::time::timeout;

/// The key generation computation (same for both leader and follower) for a single key generation
/// attempt:
/// - reserves the key_id in keyshare_storage and performs sanity checks
/// - runs the distributed computation with other participants
/// - commits the new keyshare to storage.
/// - votes for the generated public key.
pub async fn keygen_computation_inner(
    channel: NetworkTaskChannel,
    keyshare_storage: Arc<KeyshareStorage>,
    chain_txn_sender: mpsc::Sender<ChainSendTransactionRequest>,
    generated_keys: Vec<KeyForDomain>,
    key_id: KeyEventId,
    domain: DomainConfig,
    threshold: usize,
) -> anyhow::Result<()> {
    anyhow::ensure!(key_id.domain_id == domain.id, "Domain mismatch");
    let keyshare_handle = keyshare_storage
        .start_generating_key(&generated_keys, key_id)
        .await?;
    tracing::info!(
        "Key generation attempt {:?}: starting key generation.",
        key_id
    );

    let (keyshare, public_key) = match domain.scheme {
        SignatureScheme::Secp256k1 => {
            let keyshare =
                EcdsaSignatureProvider::run_key_generation_client(threshold, channel).await?;
            let public_key = keyshare.public_key.to_near_public_key()?;
            (KeyshareData::Secp256k1(keyshare), public_key)
        }
        SignatureScheme::Ed25519 => {
            let keyshare =
                EddsaSignatureProvider::run_key_generation_client(threshold, channel).await?;
            let public_key = keyshare.public_key.to_near_public_key()?;
            (KeyshareData::Ed25519(keyshare), public_key)
        }
    };

    tracing::info!("Key generation attempt {:?}: committing keyshare.", key_id);
    keyshare_handle
        .commit_keyshare(Keyshare {
            key_id,
            data: keyshare,
        })
        .await?;
    tracing::info!(
        "Key generation attempt {:?}: sending vote_pk transaction.",
        key_id
    );
    chain_txn_sender
        .send(ChainSendTransactionRequest::VotePk(ChainVotePkArgs {
            key_event_id: key_id,
            public_key,
        }))
        .await?;
    Ok(())
}

/// Wrapper around `keygen_computation_inner` which
///  - Waits for the key event to start.
///  - Interrupts the inner computation if the key event expires.
///  - Sends a `vote_abort_key_event_instance` transaction if the inner computation fails.
async fn keygen_computation(
    mut contract_key_event_id: watch::Receiver<ContractKeyEventInstance>,
    channel: NetworkTaskChannel,
    keyshare_storage: Arc<KeyshareStorage>,
    chain_txn_sender: mpsc::Sender<ChainSendTransactionRequest>,
    key_id: KeyEventId,
    threshold: usize,
) -> anyhow::Result<()> {
    let key_event = wait_for_contract_catchup(&mut contract_key_event_id, key_id).await;
    let inner = keygen_computation_inner(
        channel,
        keyshare_storage,
        chain_txn_sender.clone(),
        key_event.completed_domains,
        key_id,
        key_event.domain,
        threshold,
    );
    let expiration = key_event_id_expiration(contract_key_event_id, key_id);
    tokio::select! {
        res = inner => {
            match res {
                Ok(()) => {
                    tracing::info!("Key generation attempt {:?} completed successfully.", key_id);
                },
                Err(err) => {
                    tracing::error!("Key generation attempt {:?} failed: {:?}; sending vote_abort_key_event_instance", key_id, err);
                    chain_txn_sender.send(ChainSendTransactionRequest::VoteAbortKeyEvent(ChainVoteAbortKeyEventArgs {
                        key_event_id: key_id,
                    })).await?;
                },
            }
        },
        _ = expiration => anyhow::bail!("Key event expired before computation completed."),
    }
    Ok(())
}

#[derive(Clone)]
pub struct ResharingArgs {
    pub previous_keyset: Keyset,
    pub existing_keyshares: Option<Vec<Keyshare>>,
    pub new_threshold: usize,
    pub old_participants: ParticipantsConfig,
}

/// The key resharing computation (same for both leader and follower) for a single key resharing
/// attempt:
/// - reserves the key_id in keyshare_storage and performs sanity checks
/// - runs the key resharing distributed computation with other participants
/// - commits the new keyshare to storage
/// - votes on the contract to conclude the resharing.
///
/// If existing keyshares in `ResharingArgs` is not None, then they must contain a matching keyshare
/// of same domain as `key_id`.
async fn resharing_computation_inner(
    channel: NetworkTaskChannel,
    keyshare_storage: Arc<KeyshareStorage>,
    chain_txn_sender: mpsc::Sender<ChainSendTransactionRequest>,
    reshared_keys: Vec<KeyForDomain>,
    key_id: KeyEventId,
    domain: DomainConfig,
    args: Arc<ResharingArgs>,
) -> anyhow::Result<()> {
    anyhow::ensure!(key_id.domain_id == domain.id, "Domain mismatch");
    let keyshare_handle = keyshare_storage
        .start_resharing_key(&reshared_keys, key_id)
        .await?;
    tracing::info!(
        "Key resharing attempt {:?}: starting key resharing.",
        key_id
    );
    let existing_keyshare = match &args.existing_keyshares {
        Some(existing_keyshares) => Some(
            existing_keyshares
                .iter()
                .find(|keyshare| keyshare.key_id.domain_id == key_id.domain_id)
                .cloned()
                .ok_or_else(|| {
                    anyhow::anyhow!("Expected existing keyshare for {:?} not found", key_id)
                })?,
        ),
        None => None,
    };

    let previous_public_key = &args
        .previous_keyset
        .public_key(key_id.domain_id)
        .map_err(|_| anyhow::anyhow!("Previous keyset does not contain key for {:?}", key_id))?;

<<<<<<< HEAD
    let near_public_key = previous_public_key.near_public_key_ref();

    let data = match domain.scheme {
        SignatureScheme::Secp256k1 => {
=======
    let keyshare_data = match previous_public_key {
        PublicKeyExtended::Secp256k1 { near_public_key } => {
>>>>>>> 36d3bb23
            let public_key = frost_secp256k1::VerifyingKey::from_near_sdk(near_public_key)?;
            let my_share = existing_keyshare
                .map(|keyshare| match keyshare.data {
                    KeyshareData::Secp256k1(data) => Ok(data.private_share),
                    _ => Err(anyhow::anyhow!("Expected ecdsa keyshare!")),
                })
                .transpose()?;
            let res = EcdsaSignatureProvider::run_key_resharing_client(
                args.new_threshold,
                my_share,
                public_key,
                &args.old_participants,
                channel,
            )
            .await?;
            KeyshareData::Secp256k1(res)
        }
<<<<<<< HEAD
        SignatureScheme::Ed25519 => {
=======
        PublicKeyExtended::Ed25519 {
            near_public_key, ..
        } => {
>>>>>>> 36d3bb23
            let public_key = frost_ed25519::VerifyingKey::from_near_sdk(near_public_key)?;
            let my_share = existing_keyshare
                .map(|keyshare| match keyshare.data {
                    KeyshareData::Ed25519(data) => Ok(data.private_share),
                    _ => Err(anyhow::anyhow!("Expected eddsa keyshare!")),
                })
                .transpose()?;
            let res = EddsaSignatureProvider::run_key_resharing_client(
                args.new_threshold,
                my_share,
                public_key,
                &args.old_participants,
                channel,
            )
            .await?;
            KeyshareData::Ed25519(res)
        }
    };
    let data = keyshare_data;
    tracing::info!("Key resharing attempt {:?}: committing keyshare.", key_id);
    keyshare_handle
        .commit_keyshare(Keyshare { key_id, data })
        .await?;
    tracing::info!(
        "Key resharing attempt {:?}: sending vote_reshared transaction.",
        key_id
    );
    chain_txn_sender
        .send(ChainSendTransactionRequest::VoteReshared(
            ChainVoteResharedArgs {
                key_event_id: key_id,
            },
        ))
        .await?;
    Ok(())
}

/// Wrapper around `resharing_computation_inner` which
///  - Waits for the key event to start.
///  - Interrupts the inner computation if the key event expires.
///  - Sends a `vote_abort_key_event_instance` transaction if the inner computation fails.
async fn resharing_computation(
    mut contract_key_event_id: watch::Receiver<ContractKeyEventInstance>,
    channel: NetworkTaskChannel,
    keyshare_storage: Arc<KeyshareStorage>,
    chain_txn_sender: mpsc::Sender<ChainSendTransactionRequest>,
    key_id: KeyEventId,
    args: Arc<ResharingArgs>,
) -> anyhow::Result<()> {
    let key_event = wait_for_contract_catchup(&mut contract_key_event_id, key_id).await;
    let inner = resharing_computation_inner(
        channel,
        keyshare_storage,
        chain_txn_sender.clone(),
        key_event.completed_domains,
        key_id,
        key_event.domain,
        args,
    );
    let expiration = key_event_id_expiration(contract_key_event_id, key_id);
    tokio::select! {
        res = inner => {
            match res {
                Ok(()) => {
                    tracing::info!("Key resharing attempt {:?} completed successfully.", key_id);
                },
                Err(err) => {
                    tracing::error!("Key resharing attempt {:?} failed: {:?}; sending vote_abort_key_event_instance", key_id, err);
                    chain_txn_sender.send(ChainSendTransactionRequest::VoteAbortKeyEvent(ChainVoteAbortKeyEventArgs {
                        key_event_id: key_id,
                    })).await?;
                },
            }
        },
        _ = expiration => anyhow::bail!("Key event expired before computation completed."),
    }
    Ok(())
}

/// Waits until the contract is no longer behind the key event ID.
///
/// By the time this function exits, it's possible the contract is already ahead of the key event
/// ID; that is fine.
async fn wait_for_contract_catchup(
    key_event_receiver: &mut watch::Receiver<ContractKeyEventInstance>,
    key_event_id: KeyEventId,
) -> ContractKeyEventInstance {
    key_event_receiver
        .wait_for(|contract_event| {
            !matches!(
                contract_event.compare_to_expected_key_event_id(&key_event_id),
                KeyEventIdComparisonResult::RemoteBehind
            )
        })
        .await
        .expect("Should not fail since closure does not panic")
        .clone()
}

/// Resolves as soon as the contract has moved past the key event ID.
async fn key_event_id_expiration(
    mut key_event_receiver: watch::Receiver<ContractKeyEventInstance>,
    key_event_id: KeyEventId,
) {
    key_event_receiver
        .wait_for(|contract_event| {
            matches!(
                contract_event.compare_to_expected_key_event_id(&key_event_id),
                KeyEventIdComparisonResult::RemoteAhead
            )
        })
        .await
        .expect("Should not fail since closure does not panic");
}

/// The leader waits for at most this amount of time for the start transaction to materialize,
/// before retrying.
const MAX_LATENCY_BEFORE_EXPECTING_TRANSACTION_TO_FINALIZE: Duration = Duration::from_secs(20);

/// The leader logic for an entire key generation (initializing) state.
/// Handles multiple domains and attempts. It does not return, except in case of catastrophic
/// failure (node shutting down). The coordinator is expected to interrupt this when the
/// contract state transitions out of the key generation state.
pub async fn keygen_leader(
    client: Arc<MeshNetworkClient>,
    keyshare_storage: Arc<KeyshareStorage>,
    mut key_event_receiver: watch::Receiver<ContractKeyEventInstance>,
    chain_txn_sender: mpsc::Sender<ChainSendTransactionRequest>,
    threshold: usize,
) -> anyhow::Result<()> {
    loop {
        // Wait for all participants to be connected. Otherwise, computations are most likely going
        // to fail so don't waste the effort.
        client.leader_wait_for_all_connected().await?;

        // Wait for the contract to have no active key event instance.
        let key_event_id = key_event_receiver
            .wait_for(|contract_event| !contract_event.started)
            .await?
            .id;
        // Send txn to start the keygen instance. This may or may not end up in the chain; we'll
        // wait for it. If it doesn't happen after some time, we try again.
        chain_txn_sender
            .send(ChainSendTransactionRequest::StartKeygen(
                ChainStartKeygenArgs { key_event_id },
            ))
            .await?;

        match timeout(
            MAX_LATENCY_BEFORE_EXPECTING_TRANSACTION_TO_FINALIZE,
            key_event_receiver.wait_for(|contract_event| contract_event.started),
        )
        .await
        {
            Ok(res) => {
                let contract_key_event_id = res?.id;
                if contract_key_event_id != key_event_id {
                    tracing::warn!(
                        "Activated key event {:?} does not match expected {:?}; retrying.",
                        contract_key_event_id,
                        key_event_id
                    );
                    continue;
                }
            }
            Err(_) => {
                tracing::warn!(
                    "Key event {:?} did not activate in time; retrying.",
                    key_event_id
                );
                continue;
            }
        }

        // Start the keygen computation.
        let Ok(channel) = client.new_channel_for_task(
            EcdsaTaskId::KeyGeneration {
                key_event: key_event_id,
            },
            client.all_participant_ids(),
        ) else {
            tracing::warn!("Failed to create channel for keygen computation; retrying.");
            continue;
        };

        if let Err(e) = keygen_computation(
            key_event_receiver.clone(),
            channel,
            keyshare_storage.clone(),
            chain_txn_sender.clone(),
            key_event_id,
            threshold,
        )
        .await
        {
            tracing::warn!(
                "Leader keygen computation {:?} failed, retrying: {:?}",
                key_event_id,
                e
            );
        }
    }
}

/// The follower logic for an entire key generation (initializing) state.
/// See `keygen_leader` for more details that are in common.
pub async fn keygen_follower(
    mut channel_receiver: mpsc::UnboundedReceiver<NetworkTaskChannel>,
    keyshare_storage: Arc<KeyshareStorage>,
    key_event_receiver: watch::Receiver<ContractKeyEventInstance>,
    chain_txn_sender: mpsc::Sender<ChainSendTransactionRequest>,
    threshold: usize,
) -> anyhow::Result<()> {
    let mut tasks = AutoAbortTaskCollection::new();
    loop {
        let channel = channel_receiver
            .recv()
            .await
            .ok_or_else(|| anyhow::anyhow!("Channel receiver closed unexpectedly; exiting."))?;
        let key_event_id = match channel.task_id() {
            crate::primitives::MpcTaskId::EcdsaTaskId(EcdsaTaskId::KeyGeneration { key_event }) => {
                key_event
            }
            crate::primitives::MpcTaskId::EddsaTaskId(EddsaTaskId::KeyGeneration { key_event }) => {
                key_event
            }
            _ => {
                tracing::info!("Ignoring non-keygen task {:?}", channel.task_id());
                continue;
            }
        };

        tasks.spawn_checked(
            &format!("Key generation follower for {:?}", key_event_id),
            keygen_computation(
                key_event_receiver.clone(),
                channel,
                keyshare_storage.clone(),
                chain_txn_sender.clone(),
                key_event_id,
                threshold,
            ),
        );
    }
}

/// The leader logic for an entire key resharing state.
/// See `keygen_leader` for more details that are in common.
pub async fn resharing_leader(
    client: Arc<MeshNetworkClient>,
    keyshare_storage: Arc<KeyshareStorage>,
    mut key_event_receiver: watch::Receiver<ContractKeyEventInstance>,
    chain_txn_sender: mpsc::Sender<ChainSendTransactionRequest>,
    args: Arc<ResharingArgs>,
) -> anyhow::Result<()> {
    loop {
        // Wait for all participants to be connected. Otherwise, computations are most likely going
        // to fail so don't waste the effort.
        client.leader_wait_for_all_connected().await?;

        // Wait for the contract to have no active key event instance.
        let key_event_id = key_event_receiver
            .wait_for(|contract_event| !contract_event.started)
            .await?
            .id;
        // Send txn to start the resharing instance. This may or may not end up in the chain; we'll
        // wait for it. If it doesn't happen after some time, we try again.
        chain_txn_sender
            .send(ChainSendTransactionRequest::StartReshare(
                ChainStartReshareArgs { key_event_id },
            ))
            .await?;

        match timeout(
            MAX_LATENCY_BEFORE_EXPECTING_TRANSACTION_TO_FINALIZE,
            key_event_receiver.wait_for(|contract_event| contract_event.id == key_event_id),
        )
        .await
        {
            Ok(res) => {
                res?;
            }
            Err(_) => {
                tracing::warn!(
                    "Key event {:?} did not activate in time; retrying.",
                    key_event_id
                );
                continue;
            }
        }

        // Start the resharing computation.
        let Ok(channel) = client.new_channel_for_task(
            EcdsaTaskId::KeyResharing {
                key_event: key_event_id,
            },
            client.all_participant_ids(),
        ) else {
            tracing::warn!("Failed to create channel for resharing computation; retrying.");
            continue;
        };

        if let Err(e) = resharing_computation(
            key_event_receiver.clone(),
            channel,
            keyshare_storage.clone(),
            chain_txn_sender.clone(),
            key_event_id,
            args.clone(),
        )
        .await
        {
            tracing::warn!(
                "Leader resharing computation {:?} failed, retrying: {:?}",
                key_event_id,
                e
            );
        }
    }
}

/// The follower logic for an entire key resharing state.
/// See `keygen_leader` for more details that are in common.
pub async fn resharing_follower(
    mut channel_receiver: mpsc::UnboundedReceiver<NetworkTaskChannel>,
    keyshare_storage: Arc<KeyshareStorage>,
    key_event_receiver: watch::Receiver<ContractKeyEventInstance>,
    chain_txn_sender: mpsc::Sender<ChainSendTransactionRequest>,
    args: Arc<ResharingArgs>,
) -> anyhow::Result<()> {
    let mut tasks = AutoAbortTaskCollection::new();
    loop {
        let channel = channel_receiver
            .recv()
            .await
            .ok_or_else(|| anyhow::anyhow!("Channel receiver closed unexpectedly; exiting."))?;
        let key_event_id = match channel.task_id() {
            crate::primitives::MpcTaskId::EcdsaTaskId(EcdsaTaskId::KeyResharing { key_event }) => {
                key_event
            }
            crate::primitives::MpcTaskId::EddsaTaskId(EddsaTaskId::KeyResharing { key_event }) => {
                key_event
            }
            _ => {
                tracing::info!("Ignoring non-resharing task {:?}", channel.task_id());
                continue;
            }
        };

        tasks.spawn_checked(
            &format!("Key resharing follower for {:?}", key_event_id),
            resharing_computation(
                key_event_receiver.clone(),
                channel,
                keyshare_storage.clone(),
                chain_txn_sender.clone(),
                key_event_id,
                args.clone(),
            ),
        );
    }
}<|MERGE_RESOLUTION|>--- conflicted
+++ resolved
@@ -17,7 +17,6 @@
     providers::{EcdsaSignatureProvider, SignatureProvider},
 };
 use cait_sith::{frost_ed25519, frost_secp256k1};
-use mpc_contract::crypto_shared::types::PublicKeyExtended;
 use mpc_contract::primitives::domain::{DomainConfig, SignatureScheme};
 use mpc_contract::primitives::key_state::{KeyEventId, KeyForDomain, Keyset};
 use std::sync::Arc;
@@ -178,15 +177,10 @@
         .public_key(key_id.domain_id)
         .map_err(|_| anyhow::anyhow!("Previous keyset does not contain key for {:?}", key_id))?;
 
-<<<<<<< HEAD
     let near_public_key = previous_public_key.near_public_key_ref();
 
-    let data = match domain.scheme {
+    let keyshare_data = match domain.scheme {
         SignatureScheme::Secp256k1 => {
-=======
-    let keyshare_data = match previous_public_key {
-        PublicKeyExtended::Secp256k1 { near_public_key } => {
->>>>>>> 36d3bb23
             let public_key = frost_secp256k1::VerifyingKey::from_near_sdk(near_public_key)?;
             let my_share = existing_keyshare
                 .map(|keyshare| match keyshare.data {
@@ -204,13 +198,7 @@
             .await?;
             KeyshareData::Secp256k1(res)
         }
-<<<<<<< HEAD
         SignatureScheme::Ed25519 => {
-=======
-        PublicKeyExtended::Ed25519 {
-            near_public_key, ..
-        } => {
->>>>>>> 36d3bb23
             let public_key = frost_ed25519::VerifyingKey::from_near_sdk(near_public_key)?;
             let my_share = existing_keyshare
                 .map(|keyshare| match keyshare.data {
@@ -229,10 +217,12 @@
             KeyshareData::Ed25519(res)
         }
     };
-    let data = keyshare_data;
     tracing::info!("Key resharing attempt {:?}: committing keyshare.", key_id);
     keyshare_handle
-        .commit_keyshare(Keyshare { key_id, data })
+        .commit_keyshare(Keyshare {
+            key_id,
+            data: keyshare_data,
+        })
         .await?;
     tracing::info!(
         "Key resharing attempt {:?}: sending vote_reshared transaction.",
