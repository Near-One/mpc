--- conflicted
+++ resolved
@@ -36,22 +36,6 @@
         .scope("debug_sign", async move {
             let msg_hash = sha256hash(query.msg.as_bytes());
             let repeat = query.repeat.unwrap_or(1);
-<<<<<<< HEAD
-            let signatures = stream::iter(0..repeat)
-                .map(|_| async {
-                    let signature = tracking::spawn(
-                        "debug sign repeat",
-                        (**mpc_client)
-                            .clone()
-                            .make_signature(msg_hash, query.tweak, query.entropy),
-                    )
-                    .await??;
-                    anyhow::Ok(signature)
-                })
-                .buffered(query.parallelism.unwrap_or(repeat))
-                .try_collect::<Vec<_>>()
-                .await?;
-=======
             let timeout = Duration::from_secs(query.timeout.unwrap_or(60));
             let signatures = tokio::time::timeout(
                 timeout,
@@ -59,7 +43,9 @@
                     .map(|i| {
                         tracking::spawn(
                             &format!("debug sign #{}", i),
-                            (**mpc_client).clone().make_signature(msg_hash),
+                            (**mpc_client)
+                            .clone()
+                            .make_signature(msg_hash, query.tweak, query.entropy),
                         )
                         .map(|result| anyhow::Ok(result??))
                     })
@@ -67,7 +53,6 @@
                     .try_collect::<Vec<_>>(),
             )
             .await??;
->>>>>>> 733f0ccc
             anyhow::Ok(web::Json(
                 signatures
                     .into_iter()
